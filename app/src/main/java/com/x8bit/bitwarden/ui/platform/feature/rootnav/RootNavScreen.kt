--- conflicted
+++ resolved
@@ -85,14 +85,10 @@
     }
 
     val targetRoute = when (state) {
-<<<<<<< HEAD
         RootNavState.Auth,
         is RootNavState.CompleteOngoingRegistration,
         -> AUTH_GRAPH_ROUTE
-=======
-        RootNavState.Auth -> AUTH_GRAPH_ROUTE
         RootNavState.AuthWithWelcome -> AUTH_GRAPH_ROUTE
->>>>>>> 421c389d
         RootNavState.ResetPassword -> RESET_PASSWORD_ROUTE
         RootNavState.SetPassword -> SET_PASSWORD_ROUTE
         RootNavState.Splash -> SPLASH_ROUTE
