package com.x8bit.bitwarden.ui.vault.feature.itemlisting

import android.content.pm.SigningInfo
import android.net.Uri
import androidx.credentials.provider.CallingAppInfo
import androidx.lifecycle.SavedStateHandle
import app.cash.turbine.test
import com.bitwarden.vault.CipherRepromptType
import com.bitwarden.vault.CipherView
import com.x8bit.bitwarden.R
import com.x8bit.bitwarden.data.auth.datasource.disk.model.OnboardingStatus
import com.x8bit.bitwarden.data.auth.repository.AuthRepository
import com.x8bit.bitwarden.data.auth.repository.model.SwitchAccountResult
import com.x8bit.bitwarden.data.auth.repository.model.UserState
import com.x8bit.bitwarden.data.auth.repository.model.ValidatePasswordResult
import com.x8bit.bitwarden.data.auth.repository.model.ValidatePinResult
import com.x8bit.bitwarden.data.auth.repository.model.VaultUnlockType
import com.x8bit.bitwarden.data.autofill.accessibility.manager.AccessibilitySelectionManager
import com.x8bit.bitwarden.data.autofill.accessibility.manager.AccessibilitySelectionManagerImpl
import com.x8bit.bitwarden.data.autofill.fido2.manager.Fido2CredentialManager
import com.x8bit.bitwarden.data.autofill.fido2.model.Fido2CredentialAssertionResult
import com.x8bit.bitwarden.data.autofill.fido2.model.Fido2CredentialRequest
import com.x8bit.bitwarden.data.autofill.fido2.model.Fido2RegisterCredentialResult
import com.x8bit.bitwarden.data.autofill.fido2.model.Fido2ValidateOriginResult
import com.x8bit.bitwarden.data.autofill.fido2.model.UserVerificationRequirement
import com.x8bit.bitwarden.data.autofill.fido2.model.createMockFido2CredentialAssertionRequest
import com.x8bit.bitwarden.data.autofill.fido2.model.createMockFido2CredentialRequest
import com.x8bit.bitwarden.data.autofill.manager.AutofillSelectionManager
import com.x8bit.bitwarden.data.autofill.manager.AutofillSelectionManagerImpl
import com.x8bit.bitwarden.data.autofill.model.AutofillSaveItem
import com.x8bit.bitwarden.data.autofill.model.AutofillSelectionData
import com.x8bit.bitwarden.data.platform.base.FakeDispatcherManager
import com.x8bit.bitwarden.data.platform.manager.PolicyManager
import com.x8bit.bitwarden.data.platform.manager.SpecialCircumstanceManager
import com.x8bit.bitwarden.data.platform.manager.SpecialCircumstanceManagerImpl
import com.x8bit.bitwarden.data.platform.manager.ciphermatching.CipherMatchingManager
import com.x8bit.bitwarden.data.platform.manager.clipboard.BitwardenClipboardManager
import com.x8bit.bitwarden.data.platform.manager.event.OrganizationEventManager
import com.x8bit.bitwarden.data.platform.manager.model.OrganizationEvent
import com.x8bit.bitwarden.data.platform.manager.model.SpecialCircumstance
import com.x8bit.bitwarden.data.platform.repository.EnvironmentRepository
import com.x8bit.bitwarden.data.platform.repository.SettingsRepository
import com.x8bit.bitwarden.data.platform.repository.model.DataState
import com.x8bit.bitwarden.data.platform.repository.model.Environment
import com.x8bit.bitwarden.data.platform.repository.util.baseIconUrl
import com.x8bit.bitwarden.data.platform.repository.util.baseWebSendUrl
import com.x8bit.bitwarden.data.vault.datasource.network.model.PolicyTypeJson
import com.x8bit.bitwarden.data.vault.datasource.sdk.model.createMockCipherView
import com.x8bit.bitwarden.data.vault.datasource.sdk.model.createMockCollectionView
import com.x8bit.bitwarden.data.vault.datasource.sdk.model.createMockFolderView
import com.x8bit.bitwarden.data.vault.datasource.sdk.model.createMockSdkFido2CredentialList
import com.x8bit.bitwarden.data.vault.datasource.sdk.model.createMockSendView
import com.x8bit.bitwarden.data.vault.repository.VaultRepository
import com.x8bit.bitwarden.data.vault.repository.model.DecryptFido2CredentialAutofillViewResult
import com.x8bit.bitwarden.data.vault.repository.model.DeleteSendResult
import com.x8bit.bitwarden.data.vault.repository.model.GenerateTotpResult
import com.x8bit.bitwarden.data.vault.repository.model.RemovePasswordSendResult
import com.x8bit.bitwarden.data.vault.repository.model.VaultData
import com.x8bit.bitwarden.ui.platform.base.BaseViewModelTest
import com.x8bit.bitwarden.ui.platform.base.util.asText
import com.x8bit.bitwarden.ui.platform.base.util.concat
import com.x8bit.bitwarden.ui.platform.components.model.AccountSummary
import com.x8bit.bitwarden.ui.platform.components.model.IconData
import com.x8bit.bitwarden.ui.platform.feature.search.model.SearchType
import com.x8bit.bitwarden.ui.vault.feature.addedit.util.createMockPasskeyAssertionOptions
import com.x8bit.bitwarden.ui.vault.feature.addedit.util.createMockPasskeyAttestationOptions
import com.x8bit.bitwarden.ui.vault.feature.itemlisting.model.ListingItemOverflowAction
import com.x8bit.bitwarden.ui.vault.feature.itemlisting.util.createMockDisplayItemForCipher
import com.x8bit.bitwarden.ui.vault.feature.vault.model.VaultFilterType
import com.x8bit.bitwarden.ui.vault.feature.vault.util.toAccountSummaries
import com.x8bit.bitwarden.ui.vault.feature.vault.util.toActiveAccountSummary
import com.x8bit.bitwarden.ui.vault.model.VaultItemCipherType
import com.x8bit.bitwarden.ui.vault.model.VaultItemListingType
import io.mockk.Ordering
import io.mockk.coEvery
import io.mockk.coVerify
import io.mockk.every
import io.mockk.just
import io.mockk.mockk
import io.mockk.mockkStatic
import io.mockk.runs
import io.mockk.unmockkStatic
import io.mockk.verify
import kotlinx.coroutines.flow.MutableStateFlow
import kotlinx.coroutines.flow.emptyFlow
import kotlinx.coroutines.test.runTest
import org.junit.jupiter.api.Assertions.assertEquals
import org.junit.jupiter.api.Assertions.assertFalse
import org.junit.jupiter.api.Assertions.assertNull
import org.junit.jupiter.api.Assertions.assertTrue
import org.junit.jupiter.api.Test
import java.time.Clock
import java.time.Instant
import java.time.ZoneOffset

@Suppress("LargeClass")
class VaultItemListingViewModelTest : BaseViewModelTest() {

    private val accessibilitySelectionManager: AccessibilitySelectionManager =
        AccessibilitySelectionManagerImpl()
    private val autofillSelectionManager: AutofillSelectionManager = AutofillSelectionManagerImpl()

    private var mockFilteredCiphers: List<CipherView>? = null
    private val cipherMatchingManager: CipherMatchingManager = object : CipherMatchingManager {
        // Just do no-op filtering unless we have mock filtered data
        override suspend fun filterCiphersForMatches(
            ciphers: List<CipherView>,
            matchUri: String,
        ): List<CipherView> = mockFilteredCiphers ?: ciphers
    }

    private val clock: Clock = Clock.fixed(
        Instant.parse("2023-10-27T12:00:00Z"),
        ZoneOffset.UTC,
    )

    private val clipboardManager: BitwardenClipboardManager = mockk {
        every { setText(any<String>()) } just runs
    }

    private val mutableUserStateFlow = MutableStateFlow<UserState?>(DEFAULT_USER_STATE)
    private val authRepository = mockk<AuthRepository> {
        every { activeUserId } answers { mutableUserStateFlow.value?.activeUserId }
        every { userStateFlow } returns mutableUserStateFlow
        every { logout() } just runs
        every { logout(any()) } just runs
        every { switchAccount(any()) } returns SwitchAccountResult.AccountSwitched
    }
    private val mutableVaultDataStateFlow =
        MutableStateFlow<DataState<VaultData>>(DataState.Loading)
    private val vaultRepository: VaultRepository = mockk {
        every { vaultFilterType } returns VaultFilterType.AllVaults
        every { vaultDataStateFlow } returns mutableVaultDataStateFlow
        every { lockVault(any()) } just runs
        every { sync() } just runs
        coEvery {
            getDecryptedFido2CredentialAutofillViews(any())
        } returns DecryptFido2CredentialAutofillViewResult.Error
    }
    private val environmentRepository: EnvironmentRepository = mockk {
        every { environment } returns Environment.Us
        every { environmentStateFlow } returns mockk()
    }

    private val mutablePullToRefreshEnabledFlow = MutableStateFlow(false)
    private val mutableIsIconLoadingDisabledFlow = MutableStateFlow(false)
    private val settingsRepository: SettingsRepository = mockk {
        every { isIconLoadingDisabled } returns false
        every { isIconLoadingDisabledFlow } returns mutableIsIconLoadingDisabledFlow
        every { getPullToRefreshEnabledFlow() } returns mutablePullToRefreshEnabledFlow
        every { isUnlockWithPinEnabled } returns false
    }

    private val mockAuthRepository = mockk<AuthRepository>(relaxed = true)
    private val specialCircumstanceManager: SpecialCircumstanceManager =
        SpecialCircumstanceManagerImpl(
            authRepository = mockAuthRepository,
            dispatcherManager = FakeDispatcherManager(),
        )
    private val policyManager: PolicyManager = mockk {
        every { getActivePolicies(type = PolicyTypeJson.DISABLE_SEND) } returns emptyList()
        every { getActivePoliciesFlow(type = PolicyTypeJson.DISABLE_SEND) } returns emptyFlow()
    }
    private val fido2CredentialManager: Fido2CredentialManager = mockk {
        coEvery { validateOrigin(any(), any()) } returns Fido2ValidateOriginResult.Success
        every { isUserVerified } returns false
        every { isUserVerified = any() } just runs
        every { authenticationAttempts } returns 0
        every { authenticationAttempts = any() } just runs
        every { hasAuthenticationAttemptsRemaining() } returns true
        every { getPasskeyAttestationOptionsOrNull(any()) } returns mockk(relaxed = true)
    }

    private val organizationEventManager = mockk<OrganizationEventManager> {
        every { trackEvent(event = any()) } just runs
    }

    private val initialState = createVaultItemListingState()
    private val initialSavedStateHandle = createSavedStateHandleWithVaultItemListingType(
        vaultItemListingType = VaultItemListingType.Login,
    )

    @Test
    fun `initial state should be correct`() = runTest {
        val viewModel = createVaultItemListingViewModel()
        viewModel.stateFlow.test {
            assertEquals(
                initialState, awaitItem(),
            )
        }
    }

    @Test
    fun `initial dialog state should be correct when fido2Request is present`() = runTest {
        val fido2CredentialRequest = Fido2CredentialRequest(
            "mockUserId",
            "{}",
            "com.x8bit.bitwarden",
            SigningInfo(),
            origin = null,
        )
        specialCircumstanceManager.specialCircumstance = SpecialCircumstance.Fido2Save(
            fido2CredentialRequest = fido2CredentialRequest,
        )

        val viewModel = createVaultItemListingViewModel()

        viewModel.stateFlow.test {
            assertEquals(
                initialState.copy(
                    fido2CredentialRequest = fido2CredentialRequest,
                    dialogState = VaultItemListingState.DialogState.Loading(
                        message = R.string.loading.asText(),
                    ),
                ),
                awaitItem(),
            )
        }
    }

    @Test
    fun `on LockAccountClick should call lockVault for the given account`() {
        val accountUserId = "userId"
        val accountSummary = mockk<AccountSummary> {
            every { userId } returns accountUserId
        }
        val viewModel = createVaultItemListingViewModel()

        viewModel.trySendAction(VaultItemListingsAction.LockAccountClick(accountSummary))

        verify { vaultRepository.lockVault(userId = accountUserId) }
    }

    @Test
    fun `on LogoutAccountClick should call logout for the given account`() {
        val accountUserId = "userId"
        val accountSummary = mockk<AccountSummary> {
            every { userId } returns accountUserId
        }
        val viewModel = createVaultItemListingViewModel()

        viewModel.trySendAction(VaultItemListingsAction.LogoutAccountClick(accountSummary))

        verify { authRepository.logout(userId = accountUserId) }
    }

    @Test
    fun `on SwitchAccountClick should switch to the given account`() = runTest {
        val viewModel = createVaultItemListingViewModel()
        val updatedUserId = "updatedUserId"
        viewModel.trySendAction(
            VaultItemListingsAction.SwitchAccountClick(
                accountSummary = mockk {
                    every { userId } returns updatedUserId
                },
            ),
        )
        verify { authRepository.switchAccount(userId = updatedUserId) }
    }

    @Test
    fun `BackClick should emit NavigateBack`() = runTest {
        val viewModel = createVaultItemListingViewModel()
        viewModel.eventFlow.test {
            viewModel.trySendAction(VaultItemListingsAction.BackClick)
            assertEquals(VaultItemListingEvent.NavigateBack, awaitItem())
        }
    }

    @Test
    fun `DismissDialogClick should clear the dialog state`() {
        val viewModel = createVaultItemListingViewModel()
        viewModel.trySendAction(VaultItemListingsAction.DismissDialogClick)
        assertEquals(initialState.copy(dialogState = null), viewModel.stateFlow.value)
    }

    @Test
    fun `SearchIconClick should emit NavigateToVaultSearchScreen`() = runTest {
        val searchType = SearchType.Vault.Logins
        val viewModel = createVaultItemListingViewModel()
        viewModel.eventFlow.test {
            viewModel.trySendAction(VaultItemListingsAction.SearchIconClick)
            assertEquals(VaultItemListingEvent.NavigateToSearchScreen(searchType), awaitItem())
        }
    }

    @Test
    fun `LockClick should call lockVaultForCurrentUser`() {
        every { vaultRepository.lockVaultForCurrentUser() } just runs
        val viewModel = createVaultItemListingViewModel()

        viewModel.trySendAction(VaultItemListingsAction.LockClick)

        verify(exactly = 1) {
            vaultRepository.lockVaultForCurrentUser()
        }
    }

    @Test
    fun `SyncClick should display the loading dialog and call sync`() {
        val viewModel = createVaultItemListingViewModel()

        viewModel.trySendAction(VaultItemListingsAction.SyncClick)

        assertEquals(
            initialState.copy(
                dialogState = VaultItemListingState.DialogState.Loading(
                    message = R.string.syncing.asText(),
                ),
            ),
            viewModel.stateFlow.value,
        )
        verify(exactly = 1) {
            vaultRepository.sync()
        }
    }

    @Suppress("MaxLineLength")
    @Test
    fun `ItemClick for vault item when accessibility autofill should post to the accessibilitySelectionManager`() =
        runTest {
            setupMockUri()
            val cipherView = createMockCipherView(
                number = 1,
                fido2Credentials = createMockSdkFido2CredentialList(number = 1),
            )
            coEvery {
                vaultRepository.getDecryptedFido2CredentialAutofillViews(
                    cipherViewList = listOf(cipherView),
                )
            } returns DecryptFido2CredentialAutofillViewResult.Error
            specialCircumstanceManager.specialCircumstance = SpecialCircumstance.AutofillSelection(
                autofillSelectionData = AutofillSelectionData(
                    type = AutofillSelectionData.Type.LOGIN,
                    framework = AutofillSelectionData.Framework.ACCESSIBILITY,
                    uri = "https://www.test.com",
                ),
                shouldFinishWhenComplete = true,
            )
            mutableVaultDataStateFlow.value = DataState.Loaded(
                data = VaultData(
                    cipherViewList = listOf(cipherView),
                    folderViewList = emptyList(),
                    collectionViewList = emptyList(),
                    sendViewList = emptyList(),
                ),
            )
            val viewModel = createVaultItemListingViewModel()

            accessibilitySelectionManager.accessibilitySelectionFlow.test {
                viewModel.trySendAction(VaultItemListingsAction.ItemClick(id = "mockId-1"))
                assertEquals(cipherView, awaitItem())
            }
            coVerify(exactly = 1) {
                vaultRepository.getDecryptedFido2CredentialAutofillViews(
                    cipherViewList = listOf(cipherView),
                )
            }
        }

    @Test
    fun `ItemClick for vault item when autofill should post to the AutofillSelectionManager`() =
        runTest {
            setupMockUri()
            val cipherView = createMockCipherView(
                number = 1,
                fido2Credentials = createMockSdkFido2CredentialList(number = 1),
            )
            coEvery {
                vaultRepository.getDecryptedFido2CredentialAutofillViews(
                    cipherViewList = listOf(cipherView),
                )
            } returns DecryptFido2CredentialAutofillViewResult.Error
            specialCircumstanceManager.specialCircumstance =
                SpecialCircumstance.AutofillSelection(
                    autofillSelectionData = AutofillSelectionData(
                        type = AutofillSelectionData.Type.LOGIN,
                        framework = AutofillSelectionData.Framework.AUTOFILL,
                        uri = "https://www.test.com",
                    ),
                    shouldFinishWhenComplete = true,
                )
            mutableVaultDataStateFlow.value = DataState.Loaded(
                data = VaultData(
                    cipherViewList = listOf(cipherView),
                    folderViewList = emptyList(),
                    collectionViewList = emptyList(),
                    sendViewList = emptyList(),
                ),
            )
            val viewModel = createVaultItemListingViewModel()

            autofillSelectionManager.autofillSelectionFlow.test {
                viewModel.trySendAction(VaultItemListingsAction.ItemClick(id = "mockId-1"))
                assertEquals(
                    cipherView,
                    awaitItem(),
                )
            }
            coVerify {
                vaultRepository.getDecryptedFido2CredentialAutofillViews(
                    cipherViewList = listOf(cipherView),
                )
            }
        }

    @Suppress("MaxLineLength")
    @Test
    fun `ItemClick for vault item during FIDO 2 registration should show FIDO 2 error dialog when cipherView is null`() {
        val cipherView = createMockCipherView(number = 1)
        specialCircumstanceManager.specialCircumstance = SpecialCircumstance.Fido2Save(
            fido2CredentialRequest = createMockFido2CredentialRequest(number = 1),
        )
        mutableVaultDataStateFlow.value = DataState.Loaded(
            data = VaultData(
                cipherViewList = listOf(),
                folderViewList = emptyList(),
                collectionViewList = emptyList(),
                sendViewList = emptyList(),
            ),
        )
        val viewModel = createVaultItemListingViewModel()
        viewModel.trySendAction(VaultItemListingsAction.ItemClick(cipherView.id.orEmpty()))

        assertEquals(
            VaultItemListingState.DialogState.Fido2OperationFail(
                title = R.string.an_error_has_occurred.asText(),
                message = R.string.passkey_operation_failed_because_user_could_not_be_verified
                    .asText(),
            ),
            viewModel.stateFlow.value.dialogState,
        )
    }

    @Suppress("MaxLineLength")
    @Test
    fun `ItemClick for vault item during FIDO 2 registration should show FIDO 2 error dialog when PasskeyCreateOptions is null`() {
        setupMockUri()
        val cipherView = createMockCipherView(number = 1)
        specialCircumstanceManager.specialCircumstance = SpecialCircumstance.Fido2Save(
            fido2CredentialRequest = createMockFido2CredentialRequest(number = 1),
        )
        mutableVaultDataStateFlow.value = DataState.Loaded(
            data = VaultData(
                cipherViewList = listOf(cipherView),
                folderViewList = emptyList(),
                collectionViewList = emptyList(),
                sendViewList = emptyList(),
            ),
        )
        every { fido2CredentialManager.getPasskeyAttestationOptionsOrNull(any()) } returns null

        val viewModel = createVaultItemListingViewModel()
        viewModel.trySendAction(VaultItemListingsAction.ItemClick(cipherView.id.orEmpty()))

        assertEquals(
            VaultItemListingState.DialogState.Fido2OperationFail(
                title = R.string.an_error_has_occurred.asText(),
                message = R.string.passkey_operation_failed_because_user_could_not_be_verified
                    .asText(),
            ),
            viewModel.stateFlow.value.dialogState,
        )
    }

    @Suppress("MaxLineLength")
    @Test
    fun `ItemClick for vault item during FIDO 2 registration should show overwrite passkey confirmation when selected cipher has existing passkey`() {
        runTest {
            setupMockUri()
            val cipherView = createMockCipherView(
                number = 1,
                fido2Credentials = createMockSdkFido2CredentialList(number = 1),
            )
            specialCircumstanceManager.specialCircumstance = SpecialCircumstance.Fido2Save(
                fido2CredentialRequest = createMockFido2CredentialRequest(number = 1),
            )
            mutableVaultDataStateFlow.value = DataState.Loaded(
                data = VaultData(
                    cipherViewList = listOf(cipherView),
                    folderViewList = emptyList(),
                    collectionViewList = emptyList(),
                    sendViewList = emptyList(),
                ),
            )
            every {
                fido2CredentialManager.getPasskeyAttestationOptionsOrNull(any())
            } returns createMockPasskeyAttestationOptions(
                number = 1,
                userVerificationRequirement = UserVerificationRequirement.REQUIRED,
            )
            coEvery {
                fido2CredentialManager.registerFido2Credential(
                    any(),
                    any(),
                    any(),
                )
            } returns Fido2RegisterCredentialResult.Success("mockResponse")

            val viewModel = createVaultItemListingViewModel()
            viewModel.trySendAction(VaultItemListingsAction.ItemClick(cipherView.id.orEmpty()))

            assertEquals(
                VaultItemListingState.DialogState.OverwritePasskeyConfirmationPrompt(
                    cipherViewId = cipherView.id!!,
                ),
                viewModel.stateFlow.value.dialogState,
            )
        }
    }

    @Suppress("MaxLineLength")
    @Test
    fun `ItemClick for vault item during FIDO 2 registration should show loading dialog, then request user verification when required`() =
        runTest {
            setupMockUri()
            val cipherView = createMockCipherView(number = 1, fido2Credentials = null)
            specialCircumstanceManager.specialCircumstance = SpecialCircumstance.Fido2Save(
                fido2CredentialRequest = createMockFido2CredentialRequest(number = 1),
            )
            mutableVaultDataStateFlow.value = DataState.Loaded(
                data = VaultData(
                    cipherViewList = listOf(cipherView),
                    folderViewList = emptyList(),
                    collectionViewList = emptyList(),
                    sendViewList = emptyList(),
                ),
            )
            every {
                fido2CredentialManager.getPasskeyAttestationOptionsOrNull(any())
            } returns createMockPasskeyAttestationOptions(
                number = 1,
                userVerificationRequirement = UserVerificationRequirement.REQUIRED,
            )
            coEvery {
                fido2CredentialManager.registerFido2Credential(
                    any(),
                    any(),
                    any(),
                )
            } returns Fido2RegisterCredentialResult.Success("mockResponse")

            val viewModel = createVaultItemListingViewModel()
            viewModel.trySendAction(VaultItemListingsAction.ItemClick(cipherView.id.orEmpty()))

            viewModel.eventFlow.test {
                assertEquals(
                    VaultItemListingState.DialogState.Loading(R.string.saving.asText()),
                    viewModel.stateFlow.value.dialogState,
                )
                assertEquals(
                    VaultItemListingEvent.Fido2UserVerification(
                        isRequired = true,
                        selectedCipherView = cipherView,
                    ),
                    awaitItem(),
                )
            }
        }

    @Suppress("MaxLineLength")
    @Test
    fun `ItemClick for vault item during FIDO 2 registration should skip user verification and perform registration when discouraged`() =
        runTest {
            setupMockUri()
            val cipherView = createMockCipherView(number = 1)
            val mockFido2CredentialRequest = createMockFido2CredentialRequest(number = 1)
            specialCircumstanceManager.specialCircumstance = SpecialCircumstance.Fido2Save(
                fido2CredentialRequest = mockFido2CredentialRequest,
            )
            mutableVaultDataStateFlow.value = DataState.Loaded(
                data = VaultData(
                    cipherViewList = listOf(cipherView),
                    folderViewList = emptyList(),
                    collectionViewList = emptyList(),
                    sendViewList = emptyList(),
                ),
            )
            every {
                fido2CredentialManager.getPasskeyAttestationOptionsOrNull(any())
            } returns createMockPasskeyAttestationOptions(
                number = 1,
                userVerificationRequirement = UserVerificationRequirement.DISCOURAGED,
            )
            coEvery {
                fido2CredentialManager.registerFido2Credential(
                    any(),
                    any(),
                    any(),
                )
            } returns Fido2RegisterCredentialResult.Success("mockResponse")

            val viewModel = createVaultItemListingViewModel()
            viewModel.trySendAction(VaultItemListingsAction.ItemClick(cipherView.id.orEmpty()))

            coVerify {
                fido2CredentialManager.registerFido2Credential(
                    userId = DEFAULT_USER_STATE.activeUserId,
                    fido2CredentialRequest = mockFido2CredentialRequest,
                    selectedCipherView = cipherView,
                )
            }
        }

    @Suppress("MaxLineLength")
    @Test
    fun `ItemClick for vault item during FIDO 2 registration should skip user verification when user is verified`() {
        setupMockUri()
        val cipherView = createMockCipherView(number = 1)
        val mockFido2CredentialRequest = createMockFido2CredentialRequest(number = 1)
        specialCircumstanceManager.specialCircumstance = SpecialCircumstance.Fido2Save(
            fido2CredentialRequest = mockFido2CredentialRequest,
        )
        mutableVaultDataStateFlow.value = DataState.Loaded(
            data = VaultData(
                cipherViewList = listOf(cipherView),
                folderViewList = emptyList(),
                collectionViewList = emptyList(),
                sendViewList = emptyList(),
            ),
        )
        every {
            fido2CredentialManager.getPasskeyAttestationOptionsOrNull(any())
        } returns createMockPasskeyAttestationOptions(
            number = 1,
            userVerificationRequirement = UserVerificationRequirement.REQUIRED,
        )
        coEvery {
            fido2CredentialManager.registerFido2Credential(
                any(),
                any(),
                any(),
            )
        } returns Fido2RegisterCredentialResult.Success("mockResponse")
        every { fido2CredentialManager.isUserVerified } returns true

        val viewModel = createVaultItemListingViewModel()
        viewModel.trySendAction(VaultItemListingsAction.ItemClick(cipherView.id.orEmpty()))

        coVerify { fido2CredentialManager.isUserVerified }
        coVerify(exactly = 1) {
            fido2CredentialManager.registerFido2Credential(
                userId = DEFAULT_USER_STATE.activeUserId,
                fido2CredentialRequest = mockFido2CredentialRequest,
                selectedCipherView = cipherView,
            )
        }
    }

    @Test
    fun `ItemClick for vault item should emit NavigateToVaultItem`() = runTest {
        val viewModel = createVaultItemListingViewModel()
        viewModel.eventFlow.test {
            viewModel.trySendAction(VaultItemListingsAction.ItemClick(id = "mock"))
            assertEquals(VaultItemListingEvent.NavigateToVaultItem(id = "mock"), awaitItem())
        }
    }

    @Test
    fun `ItemClick for send item should emit NavigateToSendItem`() = runTest {
        val viewModel = createVaultItemListingViewModel(
            createSavedStateHandleWithVaultItemListingType(VaultItemListingType.SendFile),
        )
        viewModel.eventFlow.test {
            viewModel.trySendAction(VaultItemListingsAction.ItemClick(id = "mock"))
            assertEquals(VaultItemListingEvent.NavigateToSendItem(id = "mock"), awaitItem())
        }
    }

    @Test
    fun `MasterPasswordRepromptSubmit for a request Error should show a generic error dialog`() =
        runTest {
            setupMockUri()
            val cipherView = createMockCipherView(number = 1)
            val cipherId = "mockId-1"
            val password = "password"
            mutableVaultDataStateFlow.value = DataState.Loaded(
                data = VaultData(
                    cipherViewList = listOf(cipherView),
                    folderViewList = emptyList(),
                    collectionViewList = emptyList(),
                    sendViewList = emptyList(),
                ),
            )
            val viewModel = createVaultItemListingViewModel()
            coEvery {
                authRepository.validatePassword(password = password)
            } returns ValidatePasswordResult.Error
            val initialState = createVaultItemListingState(
                viewState = VaultItemListingState.ViewState.Content(
                    displayCollectionList = emptyList(),
                    displayItemList = listOf(
                        createMockDisplayItemForCipher(number = 1)
                            .copy(secondSubtitleTestTag = "PasskeySite"),
                    ),
                    displayFolderList = emptyList(),
                ),
            )
            assertEquals(
                initialState,
                viewModel.stateFlow.value,
            )

            viewModel.trySendAction(
                VaultItemListingsAction.MasterPasswordRepromptSubmit(
                    password = password,
                    masterPasswordRepromptData = MasterPasswordRepromptData.Autofill(
                        cipherId = cipherId,
                    ),
                ),
            )

            assertEquals(
                initialState.copy(
                    dialogState = VaultItemListingState.DialogState.Error(
                        title = null,
                        message = R.string.generic_error_message.asText(),
                    ),
                ),
                viewModel.stateFlow.value,
            )
        }

    @Suppress("MaxLineLength")
    @Test
    fun `MasterPasswordRepromptSubmit for a request Success with an invalid password should show an invalid password dialog`() =
        runTest {
            setupMockUri()
            val cipherView = createMockCipherView(number = 1)
            val cipherId = "mockId-1"
            val password = "password"
            mutableVaultDataStateFlow.value = DataState.Loaded(
                data = VaultData(
                    cipherViewList = listOf(cipherView),
                    folderViewList = emptyList(),
                    collectionViewList = emptyList(),
                    sendViewList = emptyList(),
                ),
            )
            val initialState = createVaultItemListingState(
                viewState = VaultItemListingState.ViewState.Content(
                    displayCollectionList = emptyList(),
                    displayItemList = listOf(
                        createMockDisplayItemForCipher(number = 1)
                            .copy(secondSubtitleTestTag = "PasskeySite"),
                    ),
                    displayFolderList = emptyList(),
                ),
            )
            val viewModel = createVaultItemListingViewModel()
            coEvery {
                authRepository.validatePassword(password = password)
            } returns ValidatePasswordResult.Success(isValid = false)

            assertEquals(
                initialState,
                viewModel.stateFlow.value,
            )

            viewModel.trySendAction(
                VaultItemListingsAction.MasterPasswordRepromptSubmit(
                    password = password,
                    masterPasswordRepromptData = MasterPasswordRepromptData.Autofill(
                        cipherId = cipherId,
                    ),
                ),
            )

            assertEquals(
                initialState.copy(
                    dialogState = VaultItemListingState.DialogState.Error(
                        title = null,
                        message = R.string.invalid_master_password.asText(),
                    ),
                ),
                viewModel.stateFlow.value,
            )
        }

    @Suppress("MaxLineLength")
    @Test
    fun `MasterPasswordRepromptSubmit for a request Success with a valid password for autofill should post to the AutofillSelectionManager`() =
        runTest {
            setupMockUri()
            val cipherView = createMockCipherView(number = 1)
            val cipherId = "mockId-1"
            val password = "password"
            mutableVaultDataStateFlow.value = DataState.Loaded(
                data = VaultData(
                    cipherViewList = listOf(cipherView),
                    folderViewList = emptyList(),
                    collectionViewList = emptyList(),
                    sendViewList = emptyList(),
                ),
            )
            val viewModel = createVaultItemListingViewModel()
            coEvery {
                authRepository.validatePassword(password = password)
            } returns ValidatePasswordResult.Success(isValid = true)

            autofillSelectionManager.autofillSelectionFlow.test {
                viewModel.trySendAction(
                    VaultItemListingsAction.MasterPasswordRepromptSubmit(
                        password = password,
                        masterPasswordRepromptData = MasterPasswordRepromptData.Autofill(
                            cipherId = cipherId,
                        ),
                    ),
                )
                assertEquals(
                    cipherView,
                    awaitItem(),
                )
            }
        }

    @Suppress("MaxLineLength")
    @Test
    fun `MasterPasswordRepromptSubmit for a request Success with a valid password for overflow actions should process the action`() =
        runTest {
            val cipherId = "cipherId-1234"
            val password = "password"
            val viewModel = createVaultItemListingViewModel()
            coEvery {
                authRepository.validatePassword(password = password)
            } returns ValidatePasswordResult.Success(isValid = true)

            viewModel.eventFlow.test {
                viewModel.trySendAction(
                    VaultItemListingsAction.MasterPasswordRepromptSubmit(
                        password = password,
                        masterPasswordRepromptData = MasterPasswordRepromptData.OverflowItem(
                            action = ListingItemOverflowAction.VaultAction.EditClick(
                                cipherId = cipherId,
                                requiresPasswordReprompt = true,
                            ),
                        ),
                    ),
                )
                // An Edit action navigates to the Edit screen
                assertEquals(VaultItemListingEvent.NavigateToEditCipher(cipherId), awaitItem())
            }
        }

    @Test
    fun `AddVaultItemClick for vault item should emit NavigateToAddVaultItem`() = runTest {
        val viewModel = createVaultItemListingViewModel()
        viewModel.eventFlow.test {
            viewModel.trySendAction(VaultItemListingsAction.AddVaultItemClick)
            assertEquals(
                VaultItemListingEvent.NavigateToAddVaultItem(VaultItemCipherType.LOGIN),
                awaitItem(),
            )
        }
    }

    @Test
    fun `AddVaultItemClick for send item should emit NavigateToAddVaultItem`() = runTest {
        val viewModel = createVaultItemListingViewModel(
            createSavedStateHandleWithVaultItemListingType(VaultItemListingType.SendText),
        )
        viewModel.eventFlow.test {
            viewModel.trySendAction(VaultItemListingsAction.AddVaultItemClick)
            assertEquals(VaultItemListingEvent.NavigateToAddSendItem, awaitItem())
        }
    }

    @Test
    fun `FolderClick for vault item should emit NavigateToFolderItem`() = runTest {
        val viewModel = createVaultItemListingViewModel()
        val testId = "1"

        viewModel.eventFlow.test {
            viewModel.trySendAction(VaultItemListingsAction.FolderClick(testId))
            assertEquals(VaultItemListingEvent.NavigateToFolderItem(testId), awaitItem())
        }
    }

    @Test
    fun `CollectionClick for vault item should emit NavigateToCollectionItem`() = runTest {
        val viewModel = createVaultItemListingViewModel()
        val testId = "1"

        viewModel.eventFlow.test {
            viewModel.trySendAction(VaultItemListingsAction.CollectionClick(testId))
            assertEquals(VaultItemListingEvent.NavigateToCollectionItem(testId), awaitItem())
        }
    }

    @Test
    fun `RefreshClick should sync`() = runTest {
        val viewModel = createVaultItemListingViewModel()
        viewModel.trySendAction(VaultItemListingsAction.RefreshClick)
        verify { vaultRepository.sync() }
    }

    @Test
    fun `OverflowOptionClick Send EditClick should emit NavigateToSendItem`() = runTest {
        val sendId = "sendId"
        val viewModel = createVaultItemListingViewModel()
        viewModel.eventFlow.test {
            viewModel.trySendAction(
                VaultItemListingsAction.OverflowOptionClick(
                    ListingItemOverflowAction.SendAction.EditClick(sendId = sendId),
                ),
            )
            assertEquals(VaultItemListingEvent.NavigateToSendItem(sendId), awaitItem())
        }
    }

    @Test
    fun `OverflowOptionClick Send CopyUrlClick should call setText on clipboardManager`() {
        val sendUrl = "www.test.com"
        every { clipboardManager.setText(sendUrl) } just runs
        val viewModel = createVaultItemListingViewModel()
        viewModel.trySendAction(
            VaultItemListingsAction.OverflowOptionClick(
                ListingItemOverflowAction.SendAction.CopyUrlClick(sendUrl = sendUrl),
            ),
        )
        verify(exactly = 1) {
            clipboardManager.setText(text = sendUrl)
        }
    }

    @Test
    fun `OverflowOptionClick Send DeleteClick with deleteSend error should display error dialog`() =
        runTest {
            val sendId = "sendId1234"
            coEvery { vaultRepository.deleteSend(sendId) } returns DeleteSendResult.Error

            val viewModel = createVaultItemListingViewModel()
            viewModel.stateFlow.test {
                assertEquals(initialState, awaitItem())
                viewModel.trySendAction(
                    VaultItemListingsAction.OverflowOptionClick(
                        ListingItemOverflowAction.SendAction.DeleteClick(sendId = sendId),
                    ),
                )
                assertEquals(
                    initialState.copy(
                        dialogState = VaultItemListingState.DialogState.Loading(
                            message = R.string.deleting.asText(),
                        ),
                    ),
                    awaitItem(),
                )
                assertEquals(
                    initialState.copy(
                        dialogState = VaultItemListingState.DialogState.Error(
                            title = R.string.an_error_has_occurred.asText(),
                            message = R.string.generic_error_message.asText(),
                        ),
                    ),
                    awaitItem(),
                )
            }
        }

    @Test
    fun `OverflowOptionClick Send DeleteClick with deleteSend success should emit ShowToast`() =
        runTest {
            val sendId = "sendId1234"
            coEvery { vaultRepository.deleteSend(sendId) } returns DeleteSendResult.Success

            val viewModel = createVaultItemListingViewModel()
            viewModel.eventFlow.test {
                viewModel.trySendAction(
                    VaultItemListingsAction.OverflowOptionClick(
                        ListingItemOverflowAction.SendAction.DeleteClick(sendId = sendId),
                    ),
                )
                assertEquals(
                    VaultItemListingEvent.ShowToast(R.string.send_deleted.asText()),
                    awaitItem(),
                )
            }
        }

    @Test
    fun `OverflowOptionClick Send ShareUrlClick should emit ShowShareSheet`() = runTest {
        val sendUrl = "www.test.com"
        val viewModel = createVaultItemListingViewModel()
        viewModel.eventFlow.test {
            viewModel.trySendAction(
                VaultItemListingsAction.OverflowOptionClick(
                    ListingItemOverflowAction.SendAction.ShareUrlClick(sendUrl = sendUrl),
                ),
            )
            assertEquals(VaultItemListingEvent.ShowShareSheet(sendUrl), awaitItem())
        }
    }

    @Suppress("MaxLineLength")
    @Test
    fun `OverflowOptionClick Send RemovePasswordClick with removePasswordSend error should display error dialog`() =
        runTest {
            val sendId = "sendId1234"
            coEvery {
                vaultRepository.removePasswordSend(sendId)
            } returns RemovePasswordSendResult.Error(errorMessage = null)

            val viewModel = createVaultItemListingViewModel()
            viewModel.stateFlow.test {
                assertEquals(initialState, awaitItem())
                viewModel.trySendAction(
                    VaultItemListingsAction.OverflowOptionClick(
                        ListingItemOverflowAction.SendAction.RemovePasswordClick(sendId = sendId),
                    ),
                )
                assertEquals(
                    initialState.copy(
                        dialogState = VaultItemListingState.DialogState.Loading(
                            message = R.string.removing_send_password.asText(),
                        ),
                    ),
                    awaitItem(),
                )
                assertEquals(
                    initialState.copy(
                        dialogState = VaultItemListingState.DialogState.Error(
                            title = R.string.an_error_has_occurred.asText(),
                            message = R.string.generic_error_message.asText(),
                        ),
                    ),
                    awaitItem(),
                )
            }
        }

    @Suppress("MaxLineLength")
    @Test
    fun `OverflowOptionClick Send RemovePasswordClick with removePasswordSend success should emit ShowToast`() =
        runTest {
            val sendId = "sendId1234"
            coEvery {
                vaultRepository.removePasswordSend(sendId)
            } returns RemovePasswordSendResult.Success(mockk())

            val viewModel = createVaultItemListingViewModel()
            viewModel.eventFlow.test {
                viewModel.trySendAction(
                    VaultItemListingsAction.OverflowOptionClick(
                        ListingItemOverflowAction.SendAction.RemovePasswordClick(sendId = sendId),
                    ),
                )
                assertEquals(
                    VaultItemListingEvent.ShowToast(R.string.send_password_removed.asText()),
                    awaitItem(),
                )
            }
        }

    @Test
    fun `OverflowOptionClick Vault CopyNoteClick should call setText on the ClipboardManager`() =
        runTest {
            val notes = "notes"
            val viewModel = createVaultItemListingViewModel()
            viewModel.trySendAction(
                VaultItemListingsAction.OverflowOptionClick(
                    ListingItemOverflowAction.VaultAction.CopyNoteClick(notes = notes),
                ),
            )
            verify(exactly = 1) {
                clipboardManager.setText(notes)
            }
        }

    @Test
    fun `OverflowOptionClick Vault CopyNumberClick should call setText on the ClipboardManager`() =
        runTest {
            val number = "12345-4321-9876-6789"
            val viewModel = createVaultItemListingViewModel()
            viewModel.trySendAction(
                VaultItemListingsAction.OverflowOptionClick(
                    ListingItemOverflowAction.VaultAction.CopyNumberClick(
                        number = number,
                        requiresPasswordReprompt = true,
                    ),
                ),
            )
            verify(exactly = 1) {
                clipboardManager.setText(number)
            }
        }

    @Suppress("MaxLineLength")
    @Test
    fun `OverflowOptionClick Vault CopyPasswordClick should call setText on the ClipboardManager`() =
        runTest {
            val password = "passTheWord"
            val cipherId = "cipherId"
            val viewModel = createVaultItemListingViewModel()
            viewModel.trySendAction(
                VaultItemListingsAction.OverflowOptionClick(
                    ListingItemOverflowAction.VaultAction.CopyPasswordClick(
                        password = password,
                        requiresPasswordReprompt = true,
                        cipherId = cipherId,
                    ),
                ),
            )
            verify(exactly = 1) {
                clipboardManager.setText(password)
                organizationEventManager.trackEvent(
                    event = OrganizationEvent.CipherClientCopiedPassword(cipherId = cipherId),
                )
            }
        }

    @Suppress("MaxLineLength")
    @Test
    fun `OverflowOptionClick Vault CopySecurityCodeClick should call setText on the ClipboardManager`() =
        runTest {
            val securityCode = "234"
            val cipherId = "cipherId"
            val viewModel = createVaultItemListingViewModel()
            viewModel.trySendAction(
                VaultItemListingsAction.OverflowOptionClick(
                    ListingItemOverflowAction.VaultAction.CopySecurityCodeClick(
                        securityCode = securityCode,
                        cipherId = cipherId,
                        requiresPasswordReprompt = true,
                    ),
                ),
            )
            verify(exactly = 1) {
                clipboardManager.setText(securityCode)
                organizationEventManager.trackEvent(
                    event = OrganizationEvent.CipherClientCopiedCardCode(cipherId = cipherId),
                )
            }
        }

    @Suppress("MaxLineLength")
    @Test
    fun `OverflowOptionClick Vault CopyTotpClick with GenerateTotpCode success should call setText on the ClipboardManager`() =
        runTest {
            val totpCode = "totpCode"
            val code = "Code"

            coEvery {
                vaultRepository.generateTotp(totpCode, clock.instant())
            } returns GenerateTotpResult.Success(code, 30)

            val viewModel = createVaultItemListingViewModel()
            viewModel.trySendAction(
                VaultItemListingsAction.OverflowOptionClick(
                    ListingItemOverflowAction.VaultAction.CopyTotpClick(totpCode),
                ),
            )

            verify(exactly = 1) {
                clipboardManager.setText(code)
            }
        }

    @Suppress("MaxLineLength")
    @Test
    fun `OverflowOptionClick Vault CopyTotpClick with GenerateTotpCode failure should not call setText on the ClipboardManager`() =
        runTest {
            val totpCode = "totpCode"

            coEvery {
                vaultRepository.generateTotp(totpCode, clock.instant())
            } returns GenerateTotpResult.Error

            val viewModel = createVaultItemListingViewModel()
            viewModel.trySendAction(
                VaultItemListingsAction.OverflowOptionClick(
                    ListingItemOverflowAction.VaultAction.CopyTotpClick(totpCode),
                ),
            )

            verify(exactly = 0) {
                clipboardManager.setText(text = any<String>())
            }
        }

    @Suppress("MaxLineLength")
    @Test
    fun `OverflowOptionClick Vault CopyUsernameClick should call setText on the ClipboardManager`() =
        runTest {
            val username = "bitwarden"
            val viewModel = createVaultItemListingViewModel()
            viewModel.trySendAction(
                VaultItemListingsAction.OverflowOptionClick(
                    ListingItemOverflowAction.VaultAction.CopyUsernameClick(
                        username = username,
                    ),
                ),
            )
            verify(exactly = 1) {
                clipboardManager.setText(username)
            }
        }

    @Test
    fun `OverflowOptionClick Vault EditClick should emit NavigateToEditCipher`() = runTest {
        val cipherId = "cipherId-1234"
        val viewModel = createVaultItemListingViewModel()
        viewModel.eventFlow.test {
            viewModel.trySendAction(
                VaultItemListingsAction.OverflowOptionClick(
                    ListingItemOverflowAction.VaultAction.EditClick(
                        cipherId = cipherId,
                        requiresPasswordReprompt = true,
                    ),
                ),
            )
            assertEquals(VaultItemListingEvent.NavigateToEditCipher(cipherId), awaitItem())
        }
    }

    @Test
    fun `OverflowOptionClick Vault LaunchClick should emit NavigateToUrl`() = runTest {
        val url = "www.test.com"
        val viewModel = createVaultItemListingViewModel()
        viewModel.eventFlow.test {
            viewModel.trySendAction(
                VaultItemListingsAction.OverflowOptionClick(
                    ListingItemOverflowAction.VaultAction.LaunchClick(url = url),
                ),
            )
            assertEquals(VaultItemListingEvent.NavigateToUrl(url), awaitItem())
        }
    }

    @Test
    fun `OverflowOptionClick Vault ViewClick should emit NavigateToUrl`() = runTest {
        val cipherId = "cipherId-9876"
        val viewModel = createVaultItemListingViewModel()
        viewModel.eventFlow.test {
            viewModel.trySendAction(
                VaultItemListingsAction.OverflowOptionClick(
                    ListingItemOverflowAction.VaultAction.ViewClick(cipherId = cipherId),
                ),
            )
            assertEquals(VaultItemListingEvent.NavigateToVaultItem(cipherId), awaitItem())
        }
    }

    @Test
    fun `vaultDataStateFlow Loaded with items should update ViewState to Content`() = runTest {
        setupMockUri()

        val dataState = DataState.Loaded(
            data = VaultData(
                cipherViewList = listOf(createMockCipherView(number = 1, isDeleted = false)),
                folderViewList = listOf(createMockFolderView(number = 1)),
                collectionViewList = listOf(createMockCollectionView(number = 1)),
                sendViewList = listOf(createMockSendView(number = 1)),
            ),
        )

        val viewModel = createVaultItemListingViewModel()

        mutableVaultDataStateFlow.tryEmit(value = dataState)

        assertEquals(
            createVaultItemListingState(
                viewState = VaultItemListingState.ViewState.Content(
                    displayCollectionList = emptyList(),
                    displayItemList = listOf(
                        createMockDisplayItemForCipher(number = 1)
                            .copy(secondSubtitleTestTag = "PasskeySite"),
                    ),
                    displayFolderList = emptyList(),
                ),
            ),
            viewModel.stateFlow.value,
        )
    }

    @Suppress("MaxLineLength")
    @Test
    fun `vaultDataStateFlow Loaded with items and autofill filtering should update ViewState to Content with filtered data`() =
        runTest {
            setupMockUri()

            val cipherView1 = createMockCipherView(
                number = 1,
                fido2Credentials = createMockSdkFido2CredentialList(number = 1),
            )
            val cipherView2 = createMockCipherView(
                number = 2,
                fido2Credentials = createMockSdkFido2CredentialList(number = 1),
            )

            coEvery {
                vaultRepository.getDecryptedFido2CredentialAutofillViews(
                    cipherViewList = listOf(cipherView1, cipherView2),
                )
            } returns DecryptFido2CredentialAutofillViewResult.Success(emptyList())

            // Set up the data to be filtered
            mockFilteredCiphers = listOf(cipherView1)

            val autofillSelectionData = AutofillSelectionData(
                type = AutofillSelectionData.Type.LOGIN,
                framework = AutofillSelectionData.Framework.AUTOFILL,
                uri = "https://www.test.com",
            )
            specialCircumstanceManager.specialCircumstance =
                SpecialCircumstance.AutofillSelection(
                    autofillSelectionData = autofillSelectionData,
                    shouldFinishWhenComplete = true,
                )
            val dataState = DataState.Loaded(
                data = VaultData(
                    cipherViewList = listOf(cipherView1, cipherView2),
                    folderViewList = listOf(createMockFolderView(number = 1)),
                    collectionViewList = listOf(createMockCollectionView(number = 1)),
                    sendViewList = listOf(createMockSendView(number = 1)),
                ),
            )

            val viewModel = createVaultItemListingViewModel()

            mutableVaultDataStateFlow.value = dataState

            assertEquals(
                createVaultItemListingState(
                    viewState = VaultItemListingState.ViewState.Content(
                        displayCollectionList = emptyList(),
                        displayItemList = listOf(
                            createMockDisplayItemForCipher(number = 1).copy(
                                secondSubtitleTestTag = "PasskeySite",
                                subtitleTestTag = "PasskeyName",
                                iconData = IconData.Network(
                                    uri = "https://vault.bitwarden.com/icons/www.mockuri.com/icon.png",
                                    fallbackIconRes = R.drawable.ic_login_item_passkey,
                                ),
                                isAutofill = true,
                            ),
                        ),
                        displayFolderList = emptyList(),
                    ),
                )
                    .copy(autofillSelectionData = autofillSelectionData),
                viewModel.stateFlow.value,
            )
            coVerify {
                vaultRepository.getDecryptedFido2CredentialAutofillViews(
                    cipherViewList = listOf(cipherView1, cipherView2),
                )
            }
        }

    @Suppress("MaxLineLength")
    @Test
    fun `vaultDataStateFlow Loaded with items and fido2 filtering should update ViewState to Content with filtered data`() =
        runTest {
            setupMockUri()

            val cipherView1 = createMockCipherView(
                number = 1,
                fido2Credentials = createMockSdkFido2CredentialList(number = 1),
            )
            val cipherView2 = createMockCipherView(
                number = 2,
                fido2Credentials = createMockSdkFido2CredentialList(number = 1),
            )

            coEvery {
                vaultRepository.getDecryptedFido2CredentialAutofillViews(
                    cipherViewList = listOf(cipherView1, cipherView2),
                )
            } returns DecryptFido2CredentialAutofillViewResult.Success(emptyList())
            coEvery {
                fido2CredentialManager.validateOrigin(any(), any())
            } returns Fido2ValidateOriginResult.Success

            mockFilteredCiphers = listOf(cipherView1)

            val fido2CredentialRequest = Fido2CredentialRequest(
                userId = "activeUserId",
                requestJson = "{}",
                packageName = "com.x8bit.bitwarden",
                signingInfo = SigningInfo(),
                origin = "mockOrigin",
            )

            specialCircumstanceManager.specialCircumstance =
                SpecialCircumstance.Fido2Save(
                    fido2CredentialRequest = fido2CredentialRequest,
                )
            val dataState = DataState.Loaded(
                data = VaultData(
                    cipherViewList = listOf(cipherView1, cipherView2),
                    folderViewList = listOf(createMockFolderView(number = 1)),
                    collectionViewList = listOf(createMockCollectionView(number = 1)),
                    sendViewList = listOf(createMockSendView(number = 1)),
                ),
            )

            val viewModel = createVaultItemListingViewModel()

            mutableVaultDataStateFlow.value = dataState

            assertEquals(
                createVaultItemListingState(
                    viewState = VaultItemListingState.ViewState.Content(
                        displayCollectionList = emptyList(),
                        displayItemList = listOf(
                            createMockDisplayItemForCipher(number = 1)
                                .copy(
                                    secondSubtitleTestTag = "PasskeySite",
                                    subtitleTestTag = "PasskeyName",
                                    iconData = IconData.Network(
                                        uri = "https://vault.bitwarden.com/icons/www.mockuri.com/icon.png",
                                        fallbackIconRes = R.drawable.ic_login_item_passkey,
                                    ),
                                    isFido2Creation = true,
                                ),
                        ),
                        displayFolderList = emptyList(),
                    ),
                )
                    .copy(fido2CredentialRequest = fido2CredentialRequest),
                viewModel.stateFlow.value,
            )
            coVerify {
                vaultRepository.getDecryptedFido2CredentialAutofillViews(
                    cipherViewList = listOf(cipherView1, cipherView2),
                )
                fido2CredentialManager.validateOrigin(any(), any())
<<<<<<< HEAD
=======
            }
        }

    @Suppress("MaxLineLength")
    @Test
    fun `vaultDataStateFlow Loaded with Fido2GetCredentials special circumstance should update ViewState to Content with filtered data`() =
        runTest {
            setupMockUri()

            val cipherView1 = createMockCipherView(
                number = 1,
                fido2Credentials = createMockSdkFido2CredentialList(number = 1),
            )
            val cipherView2 = createMockCipherView(
                number = 2,
                fido2Credentials = createMockSdkFido2CredentialList(number = 1),
            )

            every {
                fido2CredentialManager.getPasskeyAssertionOptionsOrNull(any())
            } returns createMockPasskeyAssertionOptions(
                number = 1,
            )
            coEvery {
                vaultRepository.getDecryptedFido2CredentialAutofillViews(
                    cipherViewList = listOf(cipherView1, cipherView2),
                )
            } returns DecryptFido2CredentialAutofillViewResult.Success(emptyList())

            mockFilteredCiphers = listOf(cipherView1)

            val fido2GetCredentialRequest = Fido2GetCredentialsRequest(
                requestJson = "{}",
                packageName = "com.x8bit.bitwarden",
                signingInfo = SigningInfo(),
                origin = "mockOrigin",
                candidateQueryData = mockk(),
                clientDataHash = byteArrayOf(0),
                id = "mockId",
            )

            specialCircumstanceManager.specialCircumstance =
                SpecialCircumstance.Fido2GetCredentials(
                    fido2GetCredentialsRequest = fido2GetCredentialRequest,
                )
            val dataState = DataState.Loaded(
                data = VaultData(
                    cipherViewList = listOf(cipherView1, cipherView2),
                    folderViewList = listOf(createMockFolderView(number = 1)),
                    collectionViewList = listOf(createMockCollectionView(number = 1)),
                    sendViewList = listOf(createMockSendView(number = 1)),
                ),
            )

            val viewModel = createVaultItemListingViewModel()

            mutableVaultDataStateFlow.value = dataState

            assertEquals(
                createVaultItemListingState(
                    viewState = VaultItemListingState.ViewState.Content(
                        displayCollectionList = emptyList(),
                        displayItemList = listOf(
                            createMockDisplayItemForCipher(number = 1)
                                .copy(
                                    secondSubtitleTestTag = "PasskeySite",
                                ),
                        ),
                        displayFolderList = emptyList(),
                    ),
                )
                    .copy(fido2GetCredentialsRequest = fido2GetCredentialRequest),
                viewModel.stateFlow.value,
            )
            coVerify {
                vaultRepository.getDecryptedFido2CredentialAutofillViews(
                    cipherViewList = listOf(cipherView1, cipherView2),
                )
>>>>>>> 84f92f1b
            }
        }

    @Test
    fun `vaultDataStateFlow Loaded with empty items should update ViewState to NoItems`() =
        runTest {
            val dataState = DataState.Loaded(
                data = VaultData(
                    cipherViewList = emptyList(),
                    folderViewList = emptyList(),
                    collectionViewList = emptyList(),
                    sendViewList = emptyList(),
                ),
            )
            val viewModel = createVaultItemListingViewModel()

            mutableVaultDataStateFlow.tryEmit(value = dataState)

            assertEquals(
                createVaultItemListingState(
                    viewState = VaultItemListingState.ViewState.NoItems(
                        message = R.string.no_items.asText(),
                        shouldShowAddButton = true,
                        buttonText = R.string.add_an_item.asText(),
                    ),
                ),
                viewModel.stateFlow.value,
            )
        }

    @Test
    fun `vaultDataStateFlow Loaded with trash items should update ViewState to NoItems`() =
        runTest {
            val dataState = DataState.Loaded(
                data = VaultData(
                    cipherViewList = listOf(createMockCipherView(number = 1, isDeleted = true)),
                    folderViewList = listOf(createMockFolderView(number = 1)),
                    collectionViewList = listOf(createMockCollectionView(number = 1)),
                    sendViewList = listOf(createMockSendView(number = 1)),
                ),
            )
            val viewModel = createVaultItemListingViewModel()

            mutableVaultDataStateFlow.tryEmit(value = dataState)

            assertEquals(
                createVaultItemListingState(
                    viewState = VaultItemListingState.ViewState.NoItems(
                        message = R.string.no_items.asText(),
                        shouldShowAddButton = true,
                        buttonText = R.string.add_an_item.asText(),
                    ),
                ),
                viewModel.stateFlow.value,
            )
        }

    @Test
    fun `vaultDataStateFlow Loading should update state to Loading`() = runTest {
        mutableVaultDataStateFlow.tryEmit(value = DataState.Loading)

        val viewModel = createVaultItemListingViewModel()

        assertEquals(
            createVaultItemListingState(viewState = VaultItemListingState.ViewState.Loading),
            viewModel.stateFlow.value,
        )
    }

    @Test
    fun `vaultDataStateFlow Pending with data should update state to Content`() = runTest {
        setupMockUri()

        mutableVaultDataStateFlow.tryEmit(
            value = DataState.Pending(
                data = VaultData(
                    cipherViewList = listOf(createMockCipherView(number = 1, isDeleted = false)),
                    folderViewList = listOf(createMockFolderView(number = 1)),
                    collectionViewList = listOf(createMockCollectionView(number = 1)),
                    sendViewList = listOf(createMockSendView(number = 1)),
                ),
            ),
        )

        val viewModel = createVaultItemListingViewModel()

        assertEquals(
            createVaultItemListingState(
                viewState = VaultItemListingState.ViewState.Content(
                    displayCollectionList = emptyList(),
                    displayItemList = listOf(
                        createMockDisplayItemForCipher(number = 1)
                            .copy(secondSubtitleTestTag = "PasskeySite"),
                    ),
                    displayFolderList = emptyList(),
                ),
            ),
            viewModel.stateFlow.value,
        )
    }

    @Test
    fun `vaultDataStateFlow Pending with empty data should update state to NoItems`() = runTest {
        mutableVaultDataStateFlow.tryEmit(
            value = DataState.Pending(
                data = VaultData(
                    cipherViewList = listOf(createMockCipherView(number = 1, isDeleted = true)),
                    folderViewList = listOf(createMockFolderView(number = 1)),
                    collectionViewList = listOf(createMockCollectionView(number = 1)),
                    sendViewList = listOf(createMockSendView(number = 1)),
                ),
            ),
        )

        val viewModel = createVaultItemListingViewModel()

        assertEquals(
            createVaultItemListingState(
                viewState = VaultItemListingState.ViewState.NoItems(
                    message = R.string.no_items.asText(),
                    shouldShowAddButton = true,
                    buttonText = R.string.add_an_item.asText(),
                ),
            ),
            viewModel.stateFlow.value,
        )
    }

    @Test
    fun `vaultDataStateFlow Pending with trash data should update state to NoItems`() = runTest {
        mutableVaultDataStateFlow.tryEmit(
            value = DataState.Pending(
                data = VaultData(
                    cipherViewList = listOf(createMockCipherView(number = 1, isDeleted = true)),
                    folderViewList = listOf(createMockFolderView(number = 1)),
                    collectionViewList = listOf(createMockCollectionView(number = 1)),
                    sendViewList = listOf(createMockSendView(number = 1)),
                ),
            ),
        )

        val viewModel = createVaultItemListingViewModel()

        assertEquals(
            createVaultItemListingState(
                viewState = VaultItemListingState.ViewState.NoItems(
                    message = R.string.no_items.asText(),
                    shouldShowAddButton = true,
                    buttonText = R.string.add_an_item.asText(),
                ),
            ),
            viewModel.stateFlow.value,
        )
    }

    @Test
    fun `vaultDataStateFlow Error without data should update state to Error`() = runTest {
        val dataState = DataState.Error<VaultData>(
            error = IllegalStateException(),
        )

        val viewModel = createVaultItemListingViewModel()

        mutableVaultDataStateFlow.tryEmit(value = dataState)

        assertEquals(
            createVaultItemListingState(
                viewState = VaultItemListingState.ViewState.Error(
                    message = R.string.generic_error_message.asText(),
                ),
            ),
            viewModel.stateFlow.value,
        )
    }

    @Test
    fun `vaultDataStateFlow Error with data should update state to Content`() = runTest {
        setupMockUri()

        val dataState = DataState.Error(
            data = VaultData(
                cipherViewList = listOf(createMockCipherView(number = 1, isDeleted = false)),
                folderViewList = listOf(createMockFolderView(number = 1)),
                collectionViewList = listOf(createMockCollectionView(number = 1)),
                sendViewList = listOf(createMockSendView(number = 1)),
            ),
            error = IllegalStateException(),
        )

        val viewModel = createVaultItemListingViewModel()

        mutableVaultDataStateFlow.tryEmit(value = dataState)

        assertEquals(
            createVaultItemListingState(
                viewState = VaultItemListingState.ViewState.Content(
                    displayCollectionList = emptyList(),
                    displayItemList = listOf(
                        createMockDisplayItemForCipher(number = 1)
                            .copy(secondSubtitleTestTag = "PasskeySite"),
                    ),
                    displayFolderList = emptyList(),
                ),
            ),
            viewModel.stateFlow.value,
        )

        unmockkStatic(Uri::class)
    }

    @Test
    fun `vaultDataStateFlow Error with empty data should update state to NoItems`() = runTest {
        val dataState = DataState.Error(
            data = VaultData(
                cipherViewList = emptyList(),
                folderViewList = emptyList(),
                collectionViewList = emptyList(),
                sendViewList = emptyList(),
            ),
            error = IllegalStateException(),
        )

        val viewModel = createVaultItemListingViewModel()

        mutableVaultDataStateFlow.tryEmit(value = dataState)

        assertEquals(
            createVaultItemListingState(
                viewState = VaultItemListingState.ViewState.NoItems(
                    message = R.string.no_items.asText(),
                    shouldShowAddButton = true,
                    buttonText = R.string.add_an_item.asText(),
                ),
            ),
            viewModel.stateFlow.value,
        )
    }

    @Test
    fun `vaultDataStateFlow Error with trash data should update state to NoItems`() = runTest {
        val dataState = DataState.Error(
            data = VaultData(
                cipherViewList = listOf(createMockCipherView(number = 1, isDeleted = true)),
                folderViewList = listOf(createMockFolderView(number = 1)),
                collectionViewList = listOf(createMockCollectionView(number = 1)),
                sendViewList = listOf(createMockSendView(number = 1)),
            ),
            error = IllegalStateException(),
        )

        val viewModel = createVaultItemListingViewModel()

        mutableVaultDataStateFlow.tryEmit(value = dataState)

        assertEquals(
            createVaultItemListingState(
                viewState = VaultItemListingState.ViewState.NoItems(
                    message = R.string.no_items.asText(),
                    shouldShowAddButton = true,
                    buttonText = R.string.add_an_item.asText(),
                ),
            ),
            viewModel.stateFlow.value,
        )
    }

    @Test
    fun `vaultDataStateFlow NoNetwork without data should update state to Error`() = runTest {
        val dataState = DataState.NoNetwork<VaultData>()

        val viewModel = createVaultItemListingViewModel()

        mutableVaultDataStateFlow.tryEmit(value = dataState)

        assertEquals(
            createVaultItemListingState(
                viewState = VaultItemListingState.ViewState.Error(
                    message = R.string.internet_connection_required_title
                        .asText()
                        .concat(
                            " ".asText(),
                            R.string.internet_connection_required_message.asText(),
                        ),
                ),
            ),
            viewModel.stateFlow.value,
        )
    }

    @Test
    fun `vaultDataStateFlow NoNetwork with data should update state to Content`() = runTest {
        setupMockUri()

        val dataState = DataState.NoNetwork(
            data = VaultData(
                cipherViewList = listOf(createMockCipherView(number = 1, isDeleted = false)),
                folderViewList = listOf(createMockFolderView(number = 1)),
                collectionViewList = listOf(createMockCollectionView(number = 1)),
                sendViewList = listOf(createMockSendView(number = 1)),
            ),
        )

        val viewModel = createVaultItemListingViewModel()

        mutableVaultDataStateFlow.tryEmit(value = dataState)

        assertEquals(
            createVaultItemListingState(
                viewState = VaultItemListingState.ViewState.Content(
                    displayCollectionList = emptyList(),
                    displayItemList = listOf(
                        createMockDisplayItemForCipher(number = 1)
                            .copy(secondSubtitleTestTag = "PasskeySite"),
                    ),
                    displayFolderList = emptyList(),
                ),
            ),
            viewModel.stateFlow.value,
        )

        unmockkStatic(Uri::class)
    }

    @Test
    fun `vaultDataStateFlow NoNetwork with empty data should update state to NoItems`() = runTest {
        val dataState = DataState.NoNetwork(
            data = VaultData(
                cipherViewList = emptyList(),
                folderViewList = emptyList(),
                collectionViewList = emptyList(),
                sendViewList = emptyList(),
            ),
        )

        val viewModel = createVaultItemListingViewModel()

        mutableVaultDataStateFlow.tryEmit(value = dataState)

        assertEquals(
            createVaultItemListingState(
                viewState = VaultItemListingState.ViewState.NoItems(
                    message = R.string.no_items.asText(),
                    shouldShowAddButton = true,
                    buttonText = R.string.add_an_item.asText(),
                ),
            ),
            viewModel.stateFlow.value,
        )
    }

    @Test
    fun `vaultDataStateFlow NoNetwork with trash data should update state to NoItems`() = runTest {
        val dataState = DataState.NoNetwork(
            data = VaultData(
                cipherViewList = listOf(createMockCipherView(number = 1, isDeleted = true)),
                folderViewList = listOf(createMockFolderView(number = 1)),
                collectionViewList = listOf(createMockCollectionView(number = 1)),
                sendViewList = listOf(createMockSendView(number = 1)),
            ),
        )

        val viewModel = createVaultItemListingViewModel()

        mutableVaultDataStateFlow.tryEmit(value = dataState)

        assertEquals(
            createVaultItemListingState(
                viewState = VaultItemListingState.ViewState.NoItems(
                    message = R.string.no_items.asText(),
                    shouldShowAddButton = true,
                    buttonText = R.string.add_an_item.asText(),
                ),
            ),
            viewModel.stateFlow.value,
        )
    }

    @Test
    fun `vaultDataStateFlow updates should do nothing when switching accounts`() {
        val viewModel = createVaultItemListingViewModel()
        assertEquals(
            initialState,
            viewModel.stateFlow.value,
        )

        // Log out the accounts
        mutableUserStateFlow.value = null

        // Emit fresh data
        mutableVaultDataStateFlow.value = DataState.Loaded(
            data = VaultData(
                cipherViewList = listOf(createMockCipherView(number = 1)),
                folderViewList = listOf(createMockFolderView(number = 1)),
                collectionViewList = listOf(createMockCollectionView(number = 1)),
                sendViewList = listOf(createMockSendView(number = 1)),
            ),
        )

        assertEquals(
            initialState,
            viewModel.stateFlow.value,
        )
    }

    @Test
    fun `icon loading state updates should update isIconLoadingDisabled`() = runTest {
        val viewModel = createVaultItemListingViewModel()

        assertFalse(viewModel.stateFlow.value.isIconLoadingDisabled)

        mutableIsIconLoadingDisabledFlow.value = true
        assertTrue(viewModel.stateFlow.value.isIconLoadingDisabled)
    }

    @Test
    fun `RefreshPull should call vault repository sync`() {
        val viewModel = createVaultItemListingViewModel()

        viewModel.trySendAction(VaultItemListingsAction.RefreshPull)

        verify(exactly = 1) {
            vaultRepository.sync()
        }
    }

    @Test
    fun `PullToRefreshEnableReceive should update isPullToRefreshEnabled`() = runTest {
        val viewModel = createVaultItemListingViewModel()

        viewModel.trySendAction(
            VaultItemListingsAction.Internal.PullToRefreshEnableReceive(
                isPullToRefreshEnabled = true,
            ),
        )

        assertEquals(
            initialState.copy(isPullToRefreshSettingEnabled = true),
            viewModel.stateFlow.value,
        )
    }

    @Test
    fun `Fido2Request should be evaluated before observing vault data`() {
        val fido2CredentialRequest = Fido2CredentialRequest(
            "mockUserId",
            "{}",
            "com.x8bit.bitwarden",
            SigningInfo(),
            origin = "com.x8bit.bitwarden",
        )
        specialCircumstanceManager.specialCircumstance = SpecialCircumstance.Fido2Save(
            fido2CredentialRequest,
        )

        createVaultItemListingViewModel()

        coVerify(ordering = Ordering.ORDERED) {
            fido2CredentialManager.validateOrigin(any(), any())
            vaultRepository.vaultDataStateFlow
        }
    }

    @Test
    fun `Fido2ValidateOriginResult should update dialog state on Unknown error`() = runTest {
        val mockCallingAppInfo = mockk<CallingAppInfo>(relaxed = true)
        val mock = mockk<Fido2CredentialRequest> {
            every { callingAppInfo } returns mockCallingAppInfo
            every { requestJson } returns "{}"
        }

        specialCircumstanceManager.specialCircumstance = SpecialCircumstance.Fido2Save(
            fido2CredentialRequest = mock,
        )

        coEvery {
            fido2CredentialManager.validateOrigin(any(), any())
        } returns Fido2ValidateOriginResult.Error.Unknown

        val viewModel = createVaultItemListingViewModel()

        assertEquals(
            VaultItemListingState.DialogState.Fido2OperationFail(
                R.string.an_error_has_occurred.asText(),
                R.string.generic_error_message.asText(),
            ),
            viewModel.stateFlow.value.dialogState,
        )
    }

    @Suppress("MaxLineLength")
    @Test
    fun `Fido2ValidateOriginResult should update dialog state on PrivilegedAppNotAllowed error`() =
        runTest {
            val fido2CredentialRequest = Fido2CredentialRequest(
                userId = "mockUserId",
                requestJson = "{}",
                packageName = "com.x8bit.bitwarden",
                signingInfo = SigningInfo(),
                origin = null,
            )

            specialCircumstanceManager.specialCircumstance = SpecialCircumstance.Fido2Save(
                fido2CredentialRequest = fido2CredentialRequest,
            )

            coEvery {
                fido2CredentialManager.validateOrigin(any(), any())
            } returns Fido2ValidateOriginResult.Error.PrivilegedAppNotAllowed

            val viewModel = createVaultItemListingViewModel()

            assertEquals(
                VaultItemListingState.DialogState.Fido2OperationFail(
                    R.string.an_error_has_occurred.asText(),
                    R.string.passkey_operation_failed_because_browser_is_not_privileged.asText(),
                ),
                viewModel.stateFlow.value.dialogState,
            )
        }

    @Suppress("MaxLineLength")
    @Test
    fun `Fido2ValidateOriginResult should update dialog state on PrivilegedAppSignatureNotFound error`() =
        runTest {
            val fido2CredentialRequest = Fido2CredentialRequest(
                userId = "mockUserId",
                requestJson = "{}",
                packageName = "com.x8bit.bitwarden",
                signingInfo = SigningInfo(),
                origin = null,
            )

            specialCircumstanceManager.specialCircumstance = SpecialCircumstance.Fido2Save(
                fido2CredentialRequest = fido2CredentialRequest,
            )

            coEvery {
                fido2CredentialManager.validateOrigin(any(), any())
            } returns Fido2ValidateOriginResult.Error.PrivilegedAppSignatureNotFound

            val viewModel = createVaultItemListingViewModel()

            assertEquals(
                VaultItemListingState.DialogState.Fido2OperationFail(
                    R.string.an_error_has_occurred.asText(),
                    R.string.passkey_operation_failed_because_browser_signature_does_not_match.asText(),
                ),
                viewModel.stateFlow.value.dialogState,
            )
        }

    @Suppress("MaxLineLength")
    @Test
    fun `Fido2ValidateOriginResult should update dialog state on PasskeyNotSupportedForApp error`() =
        runTest {
            val fido2CredentialRequest = Fido2CredentialRequest(
                userId = "mockUserId",
                requestJson = "{}",
                packageName = "com.x8bit.bitwarden",
                signingInfo = SigningInfo(),
                origin = null,
            )

            specialCircumstanceManager.specialCircumstance = SpecialCircumstance.Fido2Save(
                fido2CredentialRequest = fido2CredentialRequest,
            )

            coEvery {
                fido2CredentialManager.validateOrigin(any(), any())
            } returns Fido2ValidateOriginResult.Error.PasskeyNotSupportedForApp

            val viewModel = createVaultItemListingViewModel()

            assertEquals(
                VaultItemListingState.DialogState.Fido2OperationFail(
                    R.string.an_error_has_occurred.asText(),
                    R.string.passkeys_not_supported_for_this_app.asText(),
                ),
                viewModel.stateFlow.value.dialogState,
            )
        }

    @Suppress("MaxLineLength")
    @Test
    fun `Fido2ValidateOriginResult should update dialog state on ApplicationNotFound error`() =
        runTest {
            val fido2CredentialRequest = Fido2CredentialRequest(
                userId = "mockUserId",
                requestJson = "{}",
                packageName = "com.x8bit.bitwarden",
                signingInfo = SigningInfo(),
                origin = null,
            )

            specialCircumstanceManager.specialCircumstance = SpecialCircumstance.Fido2Save(
                fido2CredentialRequest = fido2CredentialRequest,
            )

            coEvery {
                fido2CredentialManager.validateOrigin(any(), any())
            } returns Fido2ValidateOriginResult.Error.ApplicationNotFound

            val viewModel = createVaultItemListingViewModel()

            assertEquals(
                VaultItemListingState.DialogState.Fido2OperationFail(
                    R.string.an_error_has_occurred.asText(),
                    R.string.passkey_operation_failed_because_app_not_found_in_asset_links.asText(),
                ),
                viewModel.stateFlow.value.dialogState,
            )
        }

    @Suppress("MaxLineLength")
    @Test
    fun `Fido2ValidateOriginResult should update dialog state on AssetLinkNotFound error`() =
        runTest {
            val fido2CredentialRequest = Fido2CredentialRequest(
                userId = "mockUserId",
                requestJson = "{}",
                packageName = "com.x8bit.bitwarden",
                signingInfo = SigningInfo(),
                origin = null,
            )

            specialCircumstanceManager.specialCircumstance = SpecialCircumstance.Fido2Save(
                fido2CredentialRequest = fido2CredentialRequest,
            )

            coEvery {
                fido2CredentialManager.validateOrigin(any(), any())
            } returns Fido2ValidateOriginResult.Error.AssetLinkNotFound

            val viewModel = createVaultItemListingViewModel()

            assertEquals(
                VaultItemListingState.DialogState.Fido2OperationFail(
                    R.string.an_error_has_occurred.asText(),
                    R.string.passkey_operation_failed_because_of_missing_asset_links.asText(),
                ),
                viewModel.stateFlow.value.dialogState,
            )
        }

    @Suppress("MaxLineLength")
    @Test
    fun `Fido2ValidateOriginResult should update dialog state on ApplicationNotVerified error`() =
        runTest {
            val fido2CredentialRequest = Fido2CredentialRequest(
                userId = "mockUserId",
                requestJson = "{}",
                packageName = "com.x8bit.bitwarden",
                signingInfo = SigningInfo(),
                origin = null,
            )

            specialCircumstanceManager.specialCircumstance = SpecialCircumstance.Fido2Save(
                fido2CredentialRequest = fido2CredentialRequest,
            )

            coEvery {
                fido2CredentialManager.validateOrigin(any(), any())
            } returns Fido2ValidateOriginResult.Error.ApplicationNotVerified

            val viewModel = createVaultItemListingViewModel()

            assertEquals(
                VaultItemListingState.DialogState.Fido2OperationFail(
                    R.string.an_error_has_occurred.asText(),
                    R.string.passkey_operation_failed_because_app_could_not_be_verified.asText(),
                ),
                viewModel.stateFlow.value.dialogState,
            )
        }

    @Suppress("MaxLineLength")
    @Test
    fun `Fido2RegisterCredentialResult Error should show toast and emit CompleteFido2Registration result`() =
        runTest {
            val mockResult = Fido2RegisterCredentialResult.Error

            val viewModel = createVaultItemListingViewModel()
            viewModel.trySendAction(
                VaultItemListingsAction.Internal.Fido2RegisterCredentialResultReceive(
                    mockResult,
                ),
            )

            viewModel.eventFlow.test {
                assertEquals(
                    VaultItemListingEvent.ShowToast(R.string.an_error_has_occurred.asText()),
                    awaitItem(),
                )

                assertEquals(
                    VaultItemListingEvent.CompleteFido2Registration(mockResult),
                    awaitItem(),
                )
            }
        }

    @Suppress("MaxLineLength")
    @Test
    fun `Fido2RegisterCredentialResult Success should show toast and emit CompleteFido2Registration result`() =
        runTest {
            val mockResult = Fido2RegisterCredentialResult.Success(
                registrationResponse = "mockResponse",
            )

            val viewModel = createVaultItemListingViewModel()
            viewModel.trySendAction(
                VaultItemListingsAction.Internal.Fido2RegisterCredentialResultReceive(
                    mockResult,
                ),
            )

            viewModel.eventFlow.test {
                assertEquals(
                    VaultItemListingEvent.ShowToast(R.string.item_updated.asText()),
                    awaitItem(),
                )

                assertEquals(
                    VaultItemListingEvent.CompleteFido2Registration(mockResult),
                    awaitItem(),
                )
            }
        }

    @Suppress("MaxLineLength")
    @Test
    fun `Fido2RegisterCredentialResult Cancelled should emit CompleteFido2Registration result`() =
        runTest {
            val mockResult = Fido2RegisterCredentialResult.Cancelled
            val viewModel = createVaultItemListingViewModel()

            viewModel.trySendAction(
                VaultItemListingsAction.Internal.Fido2RegisterCredentialResultReceive(
                    mockResult,
                ),
            )

            viewModel.eventFlow.test {
                assertEquals(
                    VaultItemListingEvent.CompleteFido2Registration(mockResult),
                    awaitItem(),
                )
            }
        }

    @Suppress("MaxLineLength")
    @Test
    fun `DismissFido2ErrorDialogClick should clear the dialog state then complete FIDO 2 registration based on state`() =
        runTest {
            specialCircumstanceManager.specialCircumstance = SpecialCircumstance.Fido2Save(
                createMockFido2CredentialRequest(number = 1),
            )
            val viewModel = createVaultItemListingViewModel()
            viewModel.trySendAction(VaultItemListingsAction.DismissFido2ErrorDialogClick)
            viewModel.eventFlow.test {
                assertNull(viewModel.stateFlow.value.dialogState)
                assertEquals(
                    VaultItemListingEvent.CompleteFido2Registration(
                        result = Fido2RegisterCredentialResult.Error,
                    ),
                    awaitItem(),
                )
            }
        }

    @Suppress("MaxLineLength")
    @Test
    fun `DismissFido2ErrorDialogClick should show general error dialog when no FIDO 2 request is present`() =
        runTest {
            specialCircumstanceManager.specialCircumstance = null
            val viewModel = createVaultItemListingViewModel()
            viewModel.trySendAction(VaultItemListingsAction.DismissFido2ErrorDialogClick)
            assertEquals(
                VaultItemListingState.DialogState.Error(
                    title = R.string.an_error_has_occurred.asText(),
                    message = R.string.generic_error_message.asText(),
                ),
                viewModel.stateFlow.value.dialogState,
            )
        }

    @Suppress("MaxLineLength")
    @Test
    fun `Fido2AssertionRequest should display loading dialog then request user verification when user is not verified and verification is REQUIRED`() =
        runTest {
            val mockAssertionRequest = createMockFido2CredentialAssertionRequest(number = 1)
                .copy(cipherId = "mockId-1")
            val mockFido2CredentialList = createMockSdkFido2CredentialList(number = 1)
            val mockCipherView = createMockCipherView(
                number = 1,
                fido2Credentials = mockFido2CredentialList,
            )
            specialCircumstanceManager.specialCircumstance = SpecialCircumstance.Fido2Assertion(
                mockAssertionRequest,
            )
            every {
                fido2CredentialManager.getPasskeyAssertionOptionsOrNull(
                    mockAssertionRequest.requestJson,
                )
            } returns createMockPasskeyAssertionOptions(
                number = 1,
                userVerificationRequirement = UserVerificationRequirement.REQUIRED,
            )
            every {
                vaultRepository
                    .ciphersStateFlow
                    .value
                    .data
            } returns listOf(
                createMockCipherView(
                    number = 1,
                    fido2Credentials = mockFido2CredentialList,
                ),
            )

            val viewModel = createVaultItemListingViewModel()
            viewModel.eventFlow.test {
                assertEquals(
                    VaultItemListingState.DialogState.Loading(R.string.loading.asText()),
                    viewModel.stateFlow.value.dialogState,
                )
                verify { fido2CredentialManager.isUserVerified }
                assertEquals(
                    VaultItemListingEvent.Fido2UserVerification(
                        isRequired = true,
                        selectedCipherView = mockCipherView,
                    ),
                    awaitItem(),
                )
            }
        }

    @Suppress("MaxLineLength")
    @Test
    fun `Fido2AssertionRequest should display loading dialog then request user verification when user is not verified and verification is PREFERED`() =
        runTest {
            val mockAssertionRequest = createMockFido2CredentialAssertionRequest(number = 1)
                .copy(cipherId = "mockId-1")
            val mockFido2CredentialList = createMockSdkFido2CredentialList(number = 1)
            val mockCipherView = createMockCipherView(
                number = 1,
                fido2Credentials = mockFido2CredentialList,
            )
            specialCircumstanceManager.specialCircumstance = SpecialCircumstance.Fido2Assertion(
                mockAssertionRequest,
            )
            every {
                fido2CredentialManager.getPasskeyAssertionOptionsOrNull(
                    mockAssertionRequest.requestJson,
                )
            } returns createMockPasskeyAssertionOptions(
                number = 1,
                userVerificationRequirement = UserVerificationRequirement.PREFERRED,
            )
            every {
                vaultRepository
                    .ciphersStateFlow
                    .value
                    .data
            } returns listOf(
                createMockCipherView(
                    number = 1,
                    fido2Credentials = mockFido2CredentialList,
                ),
            )

            val viewModel = createVaultItemListingViewModel()
            viewModel.eventFlow.test {
                assertEquals(
                    VaultItemListingState.DialogState.Loading(R.string.loading.asText()),
                    viewModel.stateFlow.value.dialogState,
                )
                verify { fido2CredentialManager.isUserVerified }
                assertEquals(
                    VaultItemListingEvent.Fido2UserVerification(
                        isRequired = false,
                        selectedCipherView = mockCipherView,
                    ),
                    awaitItem(),
                )
            }
        }

    @Suppress("MaxLineLength")
    @Test
    fun `Fido2AssertionRequest should skip user verification when user is not verified and verification is DISCOURAGED`() =
        runTest {
            val mockAssertionRequest = createMockFido2CredentialAssertionRequest(number = 1)
                .copy(cipherId = "mockId-1")
            val mockFido2CredentialList = createMockSdkFido2CredentialList(number = 1)
            val mockCipherView = createMockCipherView(
                number = 1,
                fido2Credentials = mockFido2CredentialList,
            )
            specialCircumstanceManager.specialCircumstance = SpecialCircumstance.Fido2Assertion(
                mockAssertionRequest,
            )
            every { authRepository.activeUserId } returns "activeUserId"
            every {
                fido2CredentialManager.getPasskeyAssertionOptionsOrNull(
                    mockAssertionRequest.requestJson,
                )
            } returns createMockPasskeyAssertionOptions(
                number = 1,
                userVerificationRequirement = UserVerificationRequirement.DISCOURAGED,
            )
            every {
                vaultRepository
                    .ciphersStateFlow
                    .value
                    .data
            } returns listOf(
                createMockCipherView(
                    number = 1,
                    fido2Credentials = mockFido2CredentialList,
                ),
            )
            coEvery {
                fido2CredentialManager.authenticateFido2Credential(
                    userId = "activeUserId",
                    request = mockAssertionRequest,
                    selectedCipherView = mockCipherView,
                )
            } returns Fido2CredentialAssertionResult.Success(responseJson = "responseJson")

            createVaultItemListingViewModel()

            coVerify {
                fido2CredentialManager.isUserVerified
                fido2CredentialManager.authenticateFido2Credential(
                    userId = "activeUserId",
                    request = mockAssertionRequest,
                    selectedCipherView = mockCipherView,
                )
            }
        }

    @Suppress("MaxLineLength")
    @Test
    fun `Fido2AssertionRequest should show error dialog when assertion options are null`() =
        runTest {
            val mockAssertionRequest = createMockFido2CredentialAssertionRequest(number = 1)
                .copy(cipherId = "mockId-1")
            val mockFido2CredentialList = createMockSdkFido2CredentialList(number = 1)
            specialCircumstanceManager.specialCircumstance = SpecialCircumstance.Fido2Assertion(
                mockAssertionRequest,
            )
            every {
                vaultRepository
                    .ciphersStateFlow
                    .value
                    .data
            } returns listOf(
                createMockCipherView(
                    number = 1,
                    fido2Credentials = mockFido2CredentialList,
                ),
            )
            every {
                fido2CredentialManager.getPasskeyAssertionOptionsOrNull(
                    mockAssertionRequest.requestJson,
                )
            } returns null

            val viewModel = createVaultItemListingViewModel()
            assertEquals(
                VaultItemListingState.DialogState.Fido2OperationFail(
                    title = R.string.an_error_has_occurred.asText(),
                    message = R.string.passkey_operation_failed_because_user_could_not_be_verified
                        .asText(),
                ),
                viewModel.stateFlow.value.dialogState,
            )
            verify(exactly = 0) { fido2CredentialManager.isUserVerified }
        }

    @Test
    fun `Fido2AssertionRequest should show error dialog when relyingPartyId is null`() = runTest {
        val mockAssertionRequest = createMockFido2CredentialAssertionRequest(number = 1)
            .copy(cipherId = "mockId-1")
        val mockFido2CredentialList = createMockSdkFido2CredentialList(number = 1)
        specialCircumstanceManager.specialCircumstance = SpecialCircumstance.Fido2Assertion(
            mockAssertionRequest,
        )
        every {
            vaultRepository
                .ciphersStateFlow
                .value
                .data
        } returns listOf(
            createMockCipherView(
                number = 1,
                fido2Credentials = mockFido2CredentialList,
            ),
        )
        every {
            fido2CredentialManager.getPasskeyAssertionOptionsOrNull(
                mockAssertionRequest.requestJson,
            )
        } returns createMockPasskeyAssertionOptions(
            number = 1,
            userVerificationRequirement = UserVerificationRequirement.DISCOURAGED,
            relyingPartyId = null,
        )

        val viewModel = createVaultItemListingViewModel()
        assertEquals(
            VaultItemListingState.DialogState.Fido2OperationFail(
                title = R.string.an_error_has_occurred.asText(),
                message = R.string.passkey_operation_failed_because_user_could_not_be_verified
                    .asText(),
            ),
            viewModel.stateFlow.value.dialogState,
        )
        verify(exactly = 0) { fido2CredentialManager.isUserVerified }
    }

    @Test
    fun `Fido2AssertionRequest should show error dialog when validateOrigin is not Success`() =
        runTest {
            val mockAssertionRequest = createMockFido2CredentialAssertionRequest(number = 1)
                .copy(cipherId = "mockId-1")
            val mockAssertionOptions = createMockPasskeyAssertionOptions(
                number = 1,
                userVerificationRequirement = UserVerificationRequirement.DISCOURAGED,
            )
            val mockFido2CredentialList = createMockSdkFido2CredentialList(number = 1)
            specialCircumstanceManager.specialCircumstance = SpecialCircumstance.Fido2Assertion(
                mockAssertionRequest,
            )
            every {
                vaultRepository
                    .ciphersStateFlow
                    .value
                    .data
            } returns listOf(
                createMockCipherView(
                    number = 1,
                    fido2Credentials = mockFido2CredentialList,
                ),
            )
            every {
                fido2CredentialManager.getPasskeyAssertionOptionsOrNull(
                    requestJson = mockAssertionRequest.requestJson,
                )
            } returns mockAssertionOptions
            coEvery {
                fido2CredentialManager.validateOrigin(any(), any())
            } returns Fido2ValidateOriginResult.Error.Unknown

            val viewModel = createVaultItemListingViewModel()

            viewModel.stateFlow.test {
                assertEquals(
                    VaultItemListingState.DialogState.Fido2OperationFail(
                        title = R.string.an_error_has_occurred.asText(),
                        message = R.string.generic_error_message.asText(),
                    ),
                    awaitItem().dialogState,
                )
            }
        }

    @Suppress("MaxLineLength")
    @Test
    fun `Fido2AssertionRequest should observe vault data when request does not contain a cipherId`() =
        runTest {
            val mockAssertionRequest = createMockFido2CredentialAssertionRequest(number = 1)
                .copy(cipherId = null)
            val mockFido2CredentialList = createMockSdkFido2CredentialList(number = 1)
            specialCircumstanceManager.specialCircumstance = SpecialCircumstance.Fido2Assertion(
                mockAssertionRequest,
            )
            every {
                vaultRepository
                    .ciphersStateFlow
                    .value
                    .data
            } returns listOf(
                createMockCipherView(
                    number = 1,
                    fido2Credentials = mockFido2CredentialList,
                ),
            )

            createVaultItemListingViewModel()

            verify { vaultRepository.vaultDataStateFlow }
            verify(exactly = 0) {
                fido2CredentialManager.getPasskeyAssertionOptionsOrNull(
                    requestJson = mockAssertionRequest.requestJson,
                )
            }
        }

    @Test
    fun `Fido2AssertionRequest should show error dialog when cipher state flow data is null`() =
        runTest {
            val mockAssertionRequest = createMockFido2CredentialAssertionRequest(number = 1)
            specialCircumstanceManager.specialCircumstance = SpecialCircumstance.Fido2Assertion(
                mockAssertionRequest,
            )
            every {
                vaultRepository
                    .ciphersStateFlow
                    .value
                    .data
            } returns null

            val viewModel = createVaultItemListingViewModel()
            assertEquals(
                VaultItemListingState.DialogState.Fido2OperationFail(
                    title = R.string.an_error_has_occurred.asText(),
                    message = R.string.passkey_operation_failed_because_user_could_not_be_verified
                        .asText(),
                ),
                viewModel.stateFlow.value.dialogState,
            )
        }

    @Suppress("MaxLineLength")
    @Test
    fun `Fido2AssertionRequest should show error dialog when cipher state flow data has no matching cipher`() =
        runTest {
            val mockAssertionRequest = createMockFido2CredentialAssertionRequest(number = 1)
            val mockFido2CredentialList = createMockSdkFido2CredentialList(number = 1)
            specialCircumstanceManager.specialCircumstance = SpecialCircumstance.Fido2Assertion(
                mockAssertionRequest,
            )
            every {
                vaultRepository
                    .ciphersStateFlow
                    .value
                    .data
            } returns listOf(
                createMockCipherView(
                    number = 1,
                    fido2Credentials = mockFido2CredentialList,
                ),
            )

            val viewModel = createVaultItemListingViewModel()
            assertEquals(
                VaultItemListingState.DialogState.Fido2OperationFail(
                    title = R.string.an_error_has_occurred.asText(),
                    message = R.string.passkey_operation_failed_because_user_could_not_be_verified
                        .asText(),
                ),
                viewModel.stateFlow.value.dialogState,
            )
        }

    @Test
    fun `Fido2AssertionRequest should skip user verification when user is verified`() = runTest {
        val mockAssertionRequest = createMockFido2CredentialAssertionRequest(number = 1)
            .copy(cipherId = "mockId-1")
        val mockFido2CredentialList = createMockSdkFido2CredentialList(number = 1)
        val mockCipherView = createMockCipherView(
            number = 1,
            fido2Credentials = mockFido2CredentialList,
        )
        specialCircumstanceManager.specialCircumstance = SpecialCircumstance.Fido2Assertion(
            mockAssertionRequest,
        )
        every { fido2CredentialManager.isUserVerified } returns true
        every {
            fido2CredentialManager.getPasskeyAssertionOptionsOrNull(
                mockAssertionRequest.requestJson,
            )
        } returns createMockPasskeyAssertionOptions(
            number = 1,
            userVerificationRequirement = UserVerificationRequirement.PREFERRED,
        )
        coEvery {
            fido2CredentialManager.authenticateFido2Credential(
                userId = "activeUserId",
                request = mockAssertionRequest,
                selectedCipherView = mockCipherView,
            )
        } returns Fido2CredentialAssertionResult.Success(responseJson = "responseJson")

        every {
            vaultRepository
                .ciphersStateFlow
                .value
                .data
        } returns listOf(
            createMockCipherView(
                number = 1,
                fido2Credentials = mockFido2CredentialList,
            ),
        )
        every {
            fido2CredentialManager.getPasskeyAssertionOptionsOrNull(
                mockAssertionRequest.requestJson,
            )
        } returns createMockPasskeyAssertionOptions(number = 1)
        every { authRepository.activeUserId } returns "activeUserId"

        createVaultItemListingViewModel()

        coVerify {
            fido2CredentialManager.isUserVerified
            fido2CredentialManager.authenticateFido2Credential(
                userId = any(),
                request = any(),
                selectedCipherView = any(),
            )
        }
    }

    @Test
    fun `Fido2AssertionRequest should show error dialog when active user id is null`() = runTest {
        val mockAssertionRequest = createMockFido2CredentialAssertionRequest(number = 1)
            .copy(cipherId = "mockId-1")
        val mockFido2CredentialList = createMockSdkFido2CredentialList(number = 1)
        specialCircumstanceManager.specialCircumstance = SpecialCircumstance.Fido2Assertion(
            mockAssertionRequest,
        )
        every { fido2CredentialManager.isUserVerified } returns true
        every {
            fido2CredentialManager.getPasskeyAssertionOptionsOrNull(
                mockAssertionRequest.requestJson,
            )
        } returns createMockPasskeyAssertionOptions(
            number = 1,
            userVerificationRequirement = UserVerificationRequirement.PREFERRED,
        )
        every {
            vaultRepository
                .ciphersStateFlow
                .value
                .data
        } returns listOf(
            createMockCipherView(
                number = 1,
                fido2Credentials = mockFido2CredentialList,
            ),
        )
        every {
            fido2CredentialManager.getPasskeyAssertionOptionsOrNull(
                mockAssertionRequest.requestJson,
            )
        } returns createMockPasskeyAssertionOptions(number = 1)
        every { authRepository.activeUserId } returns null

        val viewModel = createVaultItemListingViewModel()

        coVerify(exactly = 0) {
            fido2CredentialManager.authenticateFido2Credential(
                userId = any(),
                request = any(),
                selectedCipherView = any(),
            )
        }

        assertEquals(
            VaultItemListingState.DialogState.Fido2OperationFail(
                title = R.string.an_error_has_occurred.asText(),
                message = R.string.passkey_operation_failed_because_user_could_not_be_verified
                    .asText(),
            ),
            viewModel.stateFlow.value.dialogState,
        )
    }

    @Suppress("MaxLineLength")
    @Test
    fun `Fido2AssertionRequest should prompt for master password when passkey is protected and user has master password`() {
        val mockAssertionRequest = createMockFido2CredentialAssertionRequest(number = 1)
            .copy(cipherId = "mockId-1")
        val mockFido2CredentialList = createMockSdkFido2CredentialList(number = 1)
        specialCircumstanceManager.specialCircumstance = SpecialCircumstance.Fido2Assertion(
            mockAssertionRequest,
        )
        every { fido2CredentialManager.isUserVerified } returns true
        every {
            fido2CredentialManager.getPasskeyAssertionOptionsOrNull(
                mockAssertionRequest.requestJson,
            )
        } returns createMockPasskeyAssertionOptions(
            number = 1,
            userVerificationRequirement = UserVerificationRequirement.PREFERRED,
        )
        every {
            vaultRepository
                .ciphersStateFlow
                .value
                .data
        } returns listOf(
            createMockCipherView(
                number = 1,
                fido2Credentials = mockFido2CredentialList,
                repromptType = CipherRepromptType.PASSWORD,
            ),
        )
        every {
            fido2CredentialManager.getPasskeyAssertionOptionsOrNull(
                mockAssertionRequest.requestJson,
            )
        } returns createMockPasskeyAssertionOptions(number = 1)
        every { authRepository.activeUserId } returns null

        val viewModel = createVaultItemListingViewModel()

        assertEquals(
            VaultItemListingState.DialogState.Fido2MasterPasswordPrompt(
                selectedCipherId = mockAssertionRequest.cipherId!!,
            ),
            viewModel.stateFlow.value.dialogState,
        )
    }

    @Suppress("MaxLineLength")
    @Test
    fun `Fido2AssertionRequest should not re-prompt master password when user does not have a master password`() =
        runTest {
            val mockAssertionRequest = createMockFido2CredentialAssertionRequest(number = 1)
                .copy(cipherId = "mockId-1")
            val mockFido2CredentialList = createMockSdkFido2CredentialList(number = 1)
            val mockCipherView = createMockCipherView(
                number = 1,
                fido2Credentials = mockFido2CredentialList,
                repromptType = CipherRepromptType.PASSWORD,
            )
            mutableUserStateFlow.value = DEFAULT_USER_STATE.copy(
                accounts = listOf(
                    DEFAULT_ACCOUNT.copy(
                        vaultUnlockType = VaultUnlockType.MASTER_PASSWORD,
                        trustedDevice = UserState.TrustedDevice(
                            isDeviceTrusted = true,
                            hasAdminApproval = true,
                            hasLoginApprovingDevice = true,
                            hasResetPasswordPermission = true,
                        ),
                        hasMasterPassword = false,
                    ),
                ),
            )

            specialCircumstanceManager.specialCircumstance = SpecialCircumstance.Fido2Assertion(
                mockAssertionRequest,
            )
            every { fido2CredentialManager.isUserVerified } returns true
            every {
                fido2CredentialManager.getPasskeyAssertionOptionsOrNull(
                    mockAssertionRequest.requestJson,
                )
            } returns createMockPasskeyAssertionOptions(
                number = 1,
                userVerificationRequirement = UserVerificationRequirement.PREFERRED,
            )
            every {
                vaultRepository
                    .ciphersStateFlow
                    .value
                    .data
            } returns listOf(mockCipherView)
            every {
                fido2CredentialManager.getPasskeyAssertionOptionsOrNull(
                    mockAssertionRequest.requestJson,
                )
            } returns createMockPasskeyAssertionOptions(number = 1)
            coEvery {
                fido2CredentialManager.authenticateFido2Credential(
                    DEFAULT_USER_STATE.activeUserId,
                    mockAssertionRequest,
                    mockCipherView,
                )
            } returns Fido2CredentialAssertionResult.Success("responseJson")

            createVaultItemListingViewModel()

            coVerify {
                fido2CredentialManager.authenticateFido2Credential(
                    userId = any(),
                    request = any(),
                    selectedCipherView = any(),
                )
            }
        }

    @Suppress("MaxLineLength")
    @Test
    fun `UserVerificationLockout should display Fido2ErrorDialog and set isUserVerified to false`() {
        val viewModel = createVaultItemListingViewModel()
        viewModel.trySendAction(VaultItemListingsAction.UserVerificationLockOut)

        verify { fido2CredentialManager.isUserVerified = false }
        assertEquals(
            VaultItemListingState.DialogState.Fido2OperationFail(
                title = R.string.an_error_has_occurred.asText(),
                message = R.string.passkey_operation_failed_because_user_could_not_be_verified.asText(),
            ),
            viewModel.stateFlow.value.dialogState,
        )
    }

    @Suppress("MaxLineLength")
    @Test
    fun `UserVerificationCancelled should clear dialog state, set isUserVerified to false, and emit CompleteFido2Create with cancelled result`() =
        runTest {
            val viewModel = createVaultItemListingViewModel()
            viewModel.trySendAction(VaultItemListingsAction.UserVerificationCancelled)

            verify { fido2CredentialManager.isUserVerified = false }
            assertNull(viewModel.stateFlow.value.dialogState)
            viewModel.eventFlow.test {
                assertEquals(
                    VaultItemListingEvent.CompleteFido2Registration(
                        result = Fido2RegisterCredentialResult.Cancelled,
                    ),
                    awaitItem(),
                )
            }
        }

    @Test
    fun `UserVerificationFail should display Fido2ErrorDialog and set isUserVerified to false`() {
        val viewModel = createVaultItemListingViewModel()
        viewModel.trySendAction(VaultItemListingsAction.UserVerificationFail)

        verify { fido2CredentialManager.isUserVerified = false }
        assertEquals(
            VaultItemListingState.DialogState.Fido2OperationFail(
                title = R.string.an_error_has_occurred.asText(),
                message = R.string.passkey_operation_failed_because_user_could_not_be_verified
                    .asText(),
            ),
            viewModel.stateFlow.value.dialogState,
        )
    }

    @Suppress("MaxLineLength")
    @Test
    fun `UserVerificationSuccess should display Fido2ErrorDialog when SpecialCircumstance is null`() =
        runTest {
            specialCircumstanceManager.specialCircumstance = null
            coEvery {
                fido2CredentialManager.registerFido2Credential(
                    any(),
                    any(),
                    any(),
                )
            } returns Fido2RegisterCredentialResult.Success(
                registrationResponse = "mockResponse",
            )

            val viewModel = createVaultItemListingViewModel()
            viewModel.trySendAction(
                VaultItemListingsAction.UserVerificationSuccess(
                    createMockCipherView(number = 1),
                ),
            )

            assertEquals(
                VaultItemListingState.DialogState.Fido2OperationFail(
                    title = R.string.an_error_has_occurred.asText(),
                    message = R.string.passkey_operation_failed_because_user_could_not_be_verified.asText(),
                ),
                viewModel.stateFlow.value.dialogState,
            )
        }

    @Suppress("MaxLineLength")
    @Test
    fun `UserVerificationSuccess should display Fido2ErrorDialog when SpecialCircumstance is invalid`() =
        runTest {
            specialCircumstanceManager.specialCircumstance =
                SpecialCircumstance.AutofillSave(
                    AutofillSaveItem.Login(
                        username = "mockUsername",
                        password = "mockPassword",
                        uri = "mockUri",
                    ),
                )
            coEvery {
                fido2CredentialManager.registerFido2Credential(
                    any(),
                    any(),
                    any(),
                )
            } returns Fido2RegisterCredentialResult.Success(
                registrationResponse = "mockResponse",
            )

            val viewModel = createVaultItemListingViewModel()
            viewModel.trySendAction(
                VaultItemListingsAction.UserVerificationSuccess(
                    selectedCipherView = createMockCipherView(number = 1),
                ),
            )

            assertEquals(
                VaultItemListingState.DialogState.Fido2OperationFail(
                    title = R.string.an_error_has_occurred.asText(),
                    message = R.string.passkey_operation_failed_because_user_could_not_be_verified.asText(),
                ),
                viewModel.stateFlow.value.dialogState,
            )
        }

    @Suppress("MaxLineLength")
    @Test
    fun `UserVerificationSuccess should display Fido2ErrorDialog when activeUserId is null`() {
        every { authRepository.activeUserId } returns null
        specialCircumstanceManager.specialCircumstance =
            SpecialCircumstance.Fido2Save(createMockFido2CredentialRequest(number = 1))

        val viewModel = createVaultItemListingViewModel()
        viewModel.trySendAction(
            VaultItemListingsAction.UserVerificationSuccess(
                selectedCipherView = createMockCipherView(number = 1),
            ),
        )

        assertEquals(
            VaultItemListingState.DialogState.Fido2OperationFail(
                title = R.string.an_error_has_occurred.asText(),
                message = R.string.passkey_operation_failed_because_user_could_not_be_verified
                    .asText(),
            ),
            viewModel.stateFlow.value.dialogState,
        )
    }

    @Suppress("MaxLineLength")
    @Test
    fun `UserVerificationSuccess should set isUserVerified to true, and register FIDO 2 credential when verification result is received`() =
        runTest {
            val mockRequest = createMockFido2CredentialRequest(number = 1)
            specialCircumstanceManager.specialCircumstance = SpecialCircumstance.Fido2Save(
                fido2CredentialRequest = mockRequest,
            )
            coEvery {
                fido2CredentialManager.registerFido2Credential(
                    any(),
                    any(),
                    any(),
                )
            } returns Fido2RegisterCredentialResult.Success(
                registrationResponse = "mockResponse",
            )

            val viewModel = createVaultItemListingViewModel()
            viewModel.trySendAction(
                VaultItemListingsAction.UserVerificationSuccess(
                    selectedCipherView = createMockCipherView(number = 1),
                ),
            )

            coVerify {
                fido2CredentialManager.isUserVerified = true
                fido2CredentialManager.registerFido2Credential(
                    userId = DEFAULT_ACCOUNT.userId,
                    fido2CredentialRequest = mockRequest,
                    selectedCipherView = any(),
                )
            }
        }

    @Suppress("MaxLineLength")
    @Test
    fun `UserVerificationSuccess should set isUserVerified to true, and authenticate FIDO 2 credential when verification result is received`() =
        runTest {
            val mockAssertionRequest = createMockFido2CredentialAssertionRequest(number = 1)
                .copy(cipherId = "mockId-1")
            val mockFido2CredentialList = createMockSdkFido2CredentialList(number = 1)
            specialCircumstanceManager.specialCircumstance = SpecialCircumstance.Fido2Assertion(
                fido2AssertionRequest = mockAssertionRequest,
            )

            every {
                vaultRepository
                    .ciphersStateFlow
                    .value
                    .data
            } returns listOf(
                createMockCipherView(
                    number = 1,
                    fido2Credentials = mockFido2CredentialList,
                ),
            )
            every {
                fido2CredentialManager.getPasskeyAssertionOptionsOrNull(
                    mockAssertionRequest.requestJson,
                )
            } returns createMockPasskeyAssertionOptions(
                number = 1,
                userVerificationRequirement = UserVerificationRequirement.PREFERRED,
            )
            coEvery {
                fido2CredentialManager.authenticateFido2Credential(
                    any(),
                    any(),
                    any(),
                )
            } returns Fido2CredentialAssertionResult.Success(
                responseJson = "mockResponse",
            )

            val viewModel = createVaultItemListingViewModel()
            viewModel.trySendAction(
                VaultItemListingsAction.UserVerificationSuccess(
                    selectedCipherView = createMockCipherView(number = 1),
                ),
            )

            coVerify {
                fido2CredentialManager.isUserVerified = true
                fido2CredentialManager.authenticateFido2Credential(
                    userId = DEFAULT_ACCOUNT.userId,
                    request = mockAssertionRequest,
                    selectedCipherView = any(),
                )
            }
        }

    @Test
    fun `UserVerificationNotSupported should display Fido2CreationFail when no cipher id found`() {
        val viewModel = createVaultItemListingViewModel()

        viewModel.trySendAction(
            VaultItemListingsAction.UserVerificationNotSupported(
                selectedCipherId = null,
            ),
        )

        verify { fido2CredentialManager.isUserVerified = false }
        assertEquals(
            VaultItemListingState.DialogState.Fido2OperationFail(
                title = R.string.an_error_has_occurred.asText(),
                message = R.string.passkey_operation_failed_because_user_could_not_be_verified
                    .asText(),
            ),
            viewModel.stateFlow.value.dialogState,
        )
    }

    @Suppress("MaxLineLength")
    @Test
    fun `UserVerificationNotSupported should display Fido2CreationFail when no active account found`() {
        val viewModel = createVaultItemListingViewModel()
        val selectedCipherId = "selectedCipherId"
        mutableUserStateFlow.value = null

        viewModel.trySendAction(
            VaultItemListingsAction.UserVerificationNotSupported(
                selectedCipherId = selectedCipherId,
            ),
        )

        verify { fido2CredentialManager.isUserVerified = false }
        assertEquals(
            VaultItemListingState.DialogState.Fido2OperationFail(
                title = R.string.an_error_has_occurred.asText(),
                message = R.string.passkey_operation_failed_because_user_could_not_be_verified
                    .asText(),
            ),
            viewModel.stateFlow.value.dialogState,
        )
    }

    @Test
    fun `UserVerificationNotSupported should display Fido2PinPrompt when user has pin`() {
        val viewModel = createVaultItemListingViewModel()
        val selectedCipherId = "selectedCipherId"
        mutableUserStateFlow.value = DEFAULT_USER_STATE.copy(
            accounts = listOf(
                DEFAULT_ACCOUNT.copy(
                    vaultUnlockType = VaultUnlockType.PIN,
                ),
            ),
        )
        every { settingsRepository.isUnlockWithPinEnabled } returns true

        viewModel.trySendAction(
            VaultItemListingsAction.UserVerificationNotSupported(
                selectedCipherId = selectedCipherId,
            ),
        )

        verify { fido2CredentialManager.isUserVerified = false }
        assertEquals(
            VaultItemListingState.DialogState.Fido2PinPrompt(
                selectedCipherId = selectedCipherId,
            ),
            viewModel.stateFlow.value.dialogState,
        )
    }

    @Suppress("MaxLineLength")
    @Test
    fun `UserVerificationNotSupported should display Fido2MasterPasswordPrompt when user has password but no pin`() {
        val viewModel = createVaultItemListingViewModel()
        val selectedCipherId = "selectedCipherId"

        viewModel.trySendAction(
            VaultItemListingsAction.UserVerificationNotSupported(
                selectedCipherId = selectedCipherId,
            ),
        )

        verify { fido2CredentialManager.isUserVerified = false }
        assertEquals(
            VaultItemListingState.DialogState.Fido2MasterPasswordPrompt(
                selectedCipherId = selectedCipherId,
            ),
            viewModel.stateFlow.value.dialogState,
        )
    }

    @Suppress("MaxLineLength")
    @Test
    fun `UserVerificationNotSupported should display Fido2PinSetUpPrompt when user has no password or pin`() {
        val viewModel = createVaultItemListingViewModel()
        val selectedCipherId = "selectedCipherId"
        mutableUserStateFlow.value = DEFAULT_USER_STATE.copy(
            accounts = listOf(
                DEFAULT_ACCOUNT.copy(
                    vaultUnlockType = VaultUnlockType.MASTER_PASSWORD,
                    trustedDevice = UserState.TrustedDevice(
                        isDeviceTrusted = true,
                        hasAdminApproval = true,
                        hasLoginApprovingDevice = true,
                        hasResetPasswordPermission = true,
                    ),
                    hasMasterPassword = false,
                ),
            ),
        )

        viewModel.trySendAction(
            VaultItemListingsAction.UserVerificationNotSupported(
                selectedCipherId = selectedCipherId,
            ),
        )

        verify { fido2CredentialManager.isUserVerified = false }
        assertEquals(
            VaultItemListingState.DialogState.Fido2PinSetUpPrompt(
                selectedCipherId = selectedCipherId,
            ),
            viewModel.stateFlow.value.dialogState,
        )
    }

    @Suppress("MaxLineLength")
    @Test
    fun `MasterPasswordFido2VerificationSubmit should display Fido2ErrorDialog when password verification fails`() {
        val viewModel = createVaultItemListingViewModel()
        val selectedCipherId = "selectedCipherId"
        val password = "password"
        coEvery {
            authRepository.validatePassword(password = password)
        } returns ValidatePasswordResult.Error

        viewModel.trySendAction(
            VaultItemListingsAction.MasterPasswordFido2VerificationSubmit(
                password = password,
                selectedCipherId = selectedCipherId,
            ),
        )

        assertEquals(
            VaultItemListingState.DialogState.Fido2OperationFail(
                title = R.string.an_error_has_occurred.asText(),
                message = R.string.passkey_operation_failed_because_user_could_not_be_verified
                    .asText(),
            ),
            viewModel.stateFlow.value.dialogState,
        )
        coVerify {
            authRepository.validatePassword(password = password)
        }
    }

    @Suppress("MaxLineLength")
    @Test
    fun `MasterPasswordFido2VerificationSubmit should display Fido2MasterPasswordError when user has retries remaining`() {
        val viewModel = createVaultItemListingViewModel()
        val selectedCipherId = "selectedCipherId"
        val password = "password"
        coEvery {
            authRepository.validatePassword(password = password)
        } returns ValidatePasswordResult.Success(isValid = false)

        viewModel.trySendAction(
            VaultItemListingsAction.MasterPasswordFido2VerificationSubmit(
                password = password,
                selectedCipherId = selectedCipherId,
            ),
        )

        assertEquals(
            VaultItemListingState.DialogState.Fido2MasterPasswordError(
                title = null,
                message = R.string.invalid_master_password.asText(),
                selectedCipherId = selectedCipherId,
            ),
            viewModel.stateFlow.value.dialogState,
        )
        coVerify {
            authRepository.validatePassword(password = password)
        }
    }

    @Suppress("MaxLineLength")
    @Test
    fun `MasterPasswordFido2VerificationSubmit should display Fido2ErrorDialog when user has no retries remaining`() {
        val viewModel = createVaultItemListingViewModel()
        val selectedCipherId = "selectedCipherId"
        val password = "password"
        every { fido2CredentialManager.hasAuthenticationAttemptsRemaining() } returns false
        coEvery {
            authRepository.validatePassword(password = password)
        } returns ValidatePasswordResult.Success(isValid = false)

        viewModel.trySendAction(
            VaultItemListingsAction.MasterPasswordFido2VerificationSubmit(
                password = password,
                selectedCipherId = selectedCipherId,
            ),
        )

        assertEquals(
            VaultItemListingState.DialogState.Fido2OperationFail(
                title = R.string.an_error_has_occurred.asText(),
                message = R.string.passkey_operation_failed_because_user_could_not_be_verified
                    .asText(),
            ),
            viewModel.stateFlow.value.dialogState,
        )
        coVerify {
            authRepository.validatePassword(password = password)
        }
    }

    @Suppress("MaxLineLength")
    @Test
    fun `MasterPasswordFido2VerificationSubmit should display Fido2ErrorDialog when cipher not found`() {
        val viewModel = createVaultItemListingViewModel()
        val selectedCipherId = "selectedCipherId"
        val password = "password"
        coEvery {
            authRepository.validatePassword(password = password)
        } returns ValidatePasswordResult.Success(isValid = true)

        viewModel.trySendAction(
            VaultItemListingsAction.MasterPasswordFido2VerificationSubmit(
                password = password,
                selectedCipherId = selectedCipherId,
            ),
        )

        assertEquals(
            VaultItemListingState.DialogState.Fido2OperationFail(
                title = R.string.an_error_has_occurred.asText(),
                message = R.string.passkey_operation_failed_because_user_could_not_be_verified
                    .asText(),
            ),
            viewModel.stateFlow.value.dialogState,
        )
        coVerify {
            authRepository.validatePassword(password = password)
        }
    }

    @Suppress("MaxLineLength")
    @Test
    fun `MasterPasswordFido2VerificationSubmit should register credential when password authenticated successfully`() =
        runTest {
            val viewModel = createVaultItemListingViewModel()
            val cipherView = createMockCipherView(number = 1)
            val selectedCipherId = cipherView.id ?: ""
            val password = "password"
            mutableVaultDataStateFlow.value = DataState.Loaded(
                data = VaultData(
                    cipherViewList = listOf(cipherView),
                    collectionViewList = emptyList(),
                    folderViewList = emptyList(),
                    sendViewList = emptyList(),
                ),
            )
            coEvery {
                authRepository.validatePassword(password = password)
            } returns ValidatePasswordResult.Success(isValid = true)

            viewModel.trySendAction(
                VaultItemListingsAction.MasterPasswordFido2VerificationSubmit(
                    password = password,
                    selectedCipherId = selectedCipherId,
                ),
            )
            coVerify {
                authRepository.validatePassword(password = password)
            }
        }

    @Test
    fun `RetryFido2PasswordVerificationClick should display Fido2MasterPasswordPrompt`() {
        val viewModel = createVaultItemListingViewModel()
        val selectedCipherId = "selectedCipherId"

        viewModel.trySendAction(
            VaultItemListingsAction.RetryFido2PasswordVerificationClick(
                selectedCipherId = selectedCipherId,
            ),
        )

        assertEquals(
            VaultItemListingState.DialogState.Fido2MasterPasswordPrompt(
                selectedCipherId = selectedCipherId,
            ),
            viewModel.stateFlow.value.dialogState,
        )
    }

    @Suppress("MaxLineLength")
    @Test
    fun `PinFido2VerificationSubmit should display Fido2ErrorDialog when pin verification fails`() {
        val viewModel = createVaultItemListingViewModel()
        val selectedCipherId = "selectedCipherId"
        val pin = "PIN"
        coEvery {
            authRepository.validatePin(pin = pin)
        } returns ValidatePinResult.Error

        viewModel.trySendAction(
            VaultItemListingsAction.PinFido2VerificationSubmit(
                pin = pin,
                selectedCipherId = selectedCipherId,
            ),
        )

        assertEquals(
            VaultItemListingState.DialogState.Fido2OperationFail(
                title = R.string.an_error_has_occurred.asText(),
                message = R.string.passkey_operation_failed_because_user_could_not_be_verified
                    .asText(),
            ),
            viewModel.stateFlow.value.dialogState,
        )
        coVerify {
            authRepository.validatePin(pin = pin)
        }
    }

    @Suppress("MaxLineLength")
    @Test
    fun `PinFido2VerificationSubmit should display Fido2PinError when user has retries remaining`() {
        val viewModel = createVaultItemListingViewModel()
        val selectedCipherId = "selectedCipherId"
        val pin = "PIN"
        coEvery {
            authRepository.validatePin(pin = pin)
        } returns ValidatePinResult.Success(isValid = false)

        viewModel.trySendAction(
            VaultItemListingsAction.PinFido2VerificationSubmit(
                pin = pin,
                selectedCipherId = selectedCipherId,
            ),
        )

        assertEquals(
            VaultItemListingState.DialogState.Fido2PinError(
                title = null,
                message = R.string.invalid_pin.asText(),
                selectedCipherId = selectedCipherId,
            ),
            viewModel.stateFlow.value.dialogState,
        )
        coVerify {
            authRepository.validatePin(pin = pin)
        }
    }

    @Suppress("MaxLineLength")
    @Test
    fun `PinFido2VerificationSubmit should display Fido2ErrorDialog when user has no retries remaining`() {
        val viewModel = createVaultItemListingViewModel()
        val selectedCipherId = "selectedCipherId"
        val pin = "PIN"
        every { fido2CredentialManager.hasAuthenticationAttemptsRemaining() } returns false
        coEvery {
            authRepository.validatePin(pin = pin)
        } returns ValidatePinResult.Success(isValid = false)

        viewModel.trySendAction(
            VaultItemListingsAction.PinFido2VerificationSubmit(
                pin = pin,
                selectedCipherId = selectedCipherId,
            ),
        )

        assertEquals(
            VaultItemListingState.DialogState.Fido2OperationFail(
                title = R.string.an_error_has_occurred.asText(),
                message = R.string.passkey_operation_failed_because_user_could_not_be_verified
                    .asText(),
            ),
            viewModel.stateFlow.value.dialogState,
        )
        coVerify {
            authRepository.validatePin(pin = pin)
        }
    }

    @Test
    fun `PinFido2VerificationSubmit should display Fido2ErrorDialog when cipher not found`() {
        val viewModel = createVaultItemListingViewModel()
        val selectedCipherId = "selectedCipherId"
        val pin = "PIN"
        coEvery {
            authRepository.validatePin(pin = pin)
        } returns ValidatePinResult.Success(isValid = true)

        viewModel.trySendAction(
            VaultItemListingsAction.PinFido2VerificationSubmit(
                pin = pin,
                selectedCipherId = selectedCipherId,
            ),
        )

        assertEquals(
            VaultItemListingState.DialogState.Fido2OperationFail(
                title = R.string.an_error_has_occurred.asText(),
                message = R.string.passkey_operation_failed_because_user_could_not_be_verified
                    .asText(),
            ),
            viewModel.stateFlow.value.dialogState,
        )
        coVerify {
            authRepository.validatePin(pin = pin)
        }
    }

    @Suppress("MaxLineLength")
    @Test
    fun `PinFido2VerificationSubmit should register credential when pin authenticated successfully`() {
        setupMockUri()
        val viewModel = createVaultItemListingViewModel()
        val cipherView = createMockCipherView(number = 1)
        val selectedCipherId = cipherView.id ?: ""
        val pin = "PIN"
        mutableVaultDataStateFlow.value = DataState.Loaded(
            data = VaultData(
                cipherViewList = listOf(cipherView),
                collectionViewList = emptyList(),
                folderViewList = emptyList(),
                sendViewList = emptyList(),
            ),
        )
        coEvery {
            authRepository.validatePin(pin = pin)
        } returns ValidatePinResult.Success(isValid = true)

        viewModel.trySendAction(
            VaultItemListingsAction.PinFido2VerificationSubmit(
                pin = pin,
                selectedCipherId = selectedCipherId,
            ),
        )
        coVerify {
            authRepository.validatePin(pin = pin)
        }
    }

    @Test
    fun `RetryFido2PinVerificationClick should display FidoPinPrompt`() {
        val viewModel = createVaultItemListingViewModel()
        val selectedCipherId = "selectedCipherId"

        viewModel.trySendAction(
            VaultItemListingsAction.RetryFido2PinVerificationClick(
                selectedCipherId = selectedCipherId,
            ),
        )

        assertEquals(
            VaultItemListingState.DialogState.Fido2PinPrompt(
                selectedCipherId = selectedCipherId,
            ),
            viewModel.stateFlow.value.dialogState,
        )
    }

    @Test
    fun `PinFido2SetUpSubmit should display Fido2PinSetUpError for empty PIN`() {
        val viewModel = createVaultItemListingViewModel()
        val pin = ""
        val selectedCipherId = "selectedCipherId"

        viewModel.trySendAction(
            VaultItemListingsAction.PinFido2SetUpSubmit(
                pin = pin,
                selectedCipherId = selectedCipherId,
            ),
        )

        assertEquals(
            VaultItemListingState.DialogState.Fido2PinSetUpError(
                title = null,
                message = R.string.validation_field_required.asText(R.string.pin.asText()),
                selectedCipherId = selectedCipherId,
            ),
            viewModel.stateFlow.value.dialogState,
        )
    }

    @Test
    fun `PinFido2SetUpSubmit should save PIN and register credential for non-empty PIN`() {
        setupMockUri()
        val viewModel = createVaultItemListingViewModel()
        val cipherView = createMockCipherView(number = 1)
        val pin = "PIN"
        val selectedCipherId = "selectedCipherId"
        mutableVaultDataStateFlow.value = DataState.Loaded(
            data = VaultData(
                cipherViewList = listOf(cipherView),
                collectionViewList = emptyList(),
                folderViewList = emptyList(),
                sendViewList = emptyList(),
            ),
        )
        every {
            settingsRepository.storeUnlockPin(
                pin = pin,
                shouldRequireMasterPasswordOnRestart = false,
            )
        } just runs

        viewModel.trySendAction(
            VaultItemListingsAction.PinFido2SetUpSubmit(
                pin = pin,
                selectedCipherId = selectedCipherId,
            ),
        )

        verify(exactly = 1) {
            settingsRepository.storeUnlockPin(
                pin = pin,
                shouldRequireMasterPasswordOnRestart = false,
            )
        }
    }

    @Test
    fun `PinFido2SetUpRetryClick should display Fido2PinSetUpPrompt`() {
        val viewModel = createVaultItemListingViewModel()
        val selectedCipherId = "selectedCipherId"

        viewModel.trySendAction(
            VaultItemListingsAction.PinFido2SetUpRetryClick(
                selectedCipherId = selectedCipherId,
            ),
        )

        assertEquals(
            VaultItemListingState.DialogState.Fido2PinSetUpPrompt(
                selectedCipherId = selectedCipherId,
            ),
            viewModel.stateFlow.value.dialogState,
        )
    }

    @Test
    fun `DismissFido2VerificationDialogClick should display Fido2ErrorDialog`() {
        val viewModel = createVaultItemListingViewModel()
        viewModel.trySendAction(
            VaultItemListingsAction.DismissFido2VerificationDialogClick,
        )

        assertEquals(
            VaultItemListingState.DialogState.Fido2OperationFail(
                title = R.string.an_error_has_occurred.asText(),
                message = R.string.passkey_operation_failed_because_user_could_not_be_verified
                    .asText(),
            ),
            viewModel.stateFlow.value.dialogState,
        )
    }

    @Test
    fun `ConfirmOverwriteExistingPasskeyClick should check if user is verified`() =
        runTest {
            setupMockUri()
            val cipherView = createMockCipherView(number = 1)
            specialCircumstanceManager.specialCircumstance = SpecialCircumstance.Fido2Save(
                fido2CredentialRequest = createMockFido2CredentialRequest(number = 1),
            )
            mutableVaultDataStateFlow.value = DataState.Loaded(
                data = VaultData(
                    cipherViewList = listOf(cipherView),
                    folderViewList = emptyList(),
                    collectionViewList = emptyList(),
                    sendViewList = emptyList(),
                ),
            )
            every {
                fido2CredentialManager.getPasskeyAttestationOptionsOrNull(any())
            } returns createMockPasskeyAttestationOptions(
                number = 1,
                userVerificationRequirement = UserVerificationRequirement.REQUIRED,
            )

            val viewModel = createVaultItemListingViewModel()
            viewModel.trySendAction(
                VaultItemListingsAction.ConfirmOverwriteExistingPasskeyClick(
                    cipherViewId = cipherView.id!!,
                ),
            )

            verify { fido2CredentialManager.isUserVerified }
        }

    @Suppress("MaxLineLength")
    @Test
    fun `ConfirmOverwriteExistingPasskeyClick should display Fido2ErrorDialog when getSelectedCipher returns null`() =
        runTest {
            setupMockUri()
            val cipherView = createMockCipherView(number = 1)
            specialCircumstanceManager.specialCircumstance = SpecialCircumstance.Fido2Save(
                fido2CredentialRequest = createMockFido2CredentialRequest(number = 1),
            )
            mutableVaultDataStateFlow.value = DataState.Loaded(
                data = VaultData(
                    cipherViewList = listOf(cipherView),
                    folderViewList = emptyList(),
                    collectionViewList = emptyList(),
                    sendViewList = emptyList(),
                ),
            )
            val viewModel = createVaultItemListingViewModel()
            viewModel.trySendAction(
                VaultItemListingsAction.ConfirmOverwriteExistingPasskeyClick(
                    cipherViewId = "invalidId",
                ),
            )

            assertEquals(
                VaultItemListingState.DialogState.Fido2OperationFail(
                    R.string.an_error_has_occurred.asText(),
                    R.string.passkey_operation_failed_because_user_could_not_be_verified.asText(),
                ),
                viewModel.stateFlow.value.dialogState,
            )
        }

    @Suppress("CyclomaticComplexMethod")
    private fun createSavedStateHandleWithVaultItemListingType(
        vaultItemListingType: VaultItemListingType,
    ) = SavedStateHandle().apply {
        set(
            "vault_item_listing_type",
            when (vaultItemListingType) {
                is VaultItemListingType.Card -> "card"
                is VaultItemListingType.Collection -> "collection"
                is VaultItemListingType.Folder -> "folder"
                is VaultItemListingType.Identity -> "identity"
                is VaultItemListingType.Login -> "login"
                is VaultItemListingType.SecureNote -> "secure_note"
                is VaultItemListingType.Trash -> "trash"
                is VaultItemListingType.SendFile -> "send_file"
                is VaultItemListingType.SendText -> "send_text"
            },
        )
        set(
            "id",
            when (vaultItemListingType) {
                is VaultItemListingType.Card -> null
                is VaultItemListingType.Collection -> vaultItemListingType.collectionId
                is VaultItemListingType.Folder -> vaultItemListingType.folderId
                is VaultItemListingType.Identity -> null
                is VaultItemListingType.Login -> null
                is VaultItemListingType.SecureNote -> null
                is VaultItemListingType.Trash -> null
                is VaultItemListingType.SendFile -> null
                is VaultItemListingType.SendText -> null
            },
        )
    }

    private fun setupMockUri() {
        mockkStatic(Uri::class)
        val uriMock = mockk<Uri>()
        every { Uri.parse(any()) } returns uriMock
        every { uriMock.host } returns "www.mockuri.com"
    }

    private fun createVaultItemListingViewModel(
        savedStateHandle: SavedStateHandle = initialSavedStateHandle,
        vaultRepository: VaultRepository = this.vaultRepository,
    ): VaultItemListingViewModel =
        VaultItemListingViewModel(
            savedStateHandle = savedStateHandle,
            clock = clock,
            clipboardManager = clipboardManager,
            authRepository = authRepository,
            vaultRepository = vaultRepository,
            environmentRepository = environmentRepository,
            settingsRepository = settingsRepository,
            accessibilitySelectionManager = accessibilitySelectionManager,
            autofillSelectionManager = autofillSelectionManager,
            cipherMatchingManager = cipherMatchingManager,
            specialCircumstanceManager = specialCircumstanceManager,
            policyManager = policyManager,
            fido2CredentialManager = fido2CredentialManager,
            organizationEventManager = organizationEventManager,
        )

    @Suppress("MaxLineLength")
    private fun createVaultItemListingState(
        itemListingType: VaultItemListingState.ItemListingType = VaultItemListingState.ItemListingType.Vault.Login,
        viewState: VaultItemListingState.ViewState = VaultItemListingState.ViewState.Loading,
    ): VaultItemListingState =
        VaultItemListingState(
            itemListingType = itemListingType,
            activeAccountSummary = DEFAULT_USER_STATE.toActiveAccountSummary(),
            accountSummaries = DEFAULT_USER_STATE.toAccountSummaries(),
            viewState = viewState,
            vaultFilterType = vaultRepository.vaultFilterType,
            baseWebSendUrl = Environment.Us.environmentUrlData.baseWebSendUrl,
            baseIconUrl = environmentRepository.environment.environmentUrlData.baseIconUrl,
            isIconLoadingDisabled = settingsRepository.isIconLoadingDisabled,
            dialogState = null,
            policyDisablesSend = false,
            isPullToRefreshSettingEnabled = false,
            autofillSelectionData = null,
            fido2CredentialRequest = null,
            shouldFinishOnComplete = false,
            hasMasterPassword = true,
            isPremium = true,
            isRefreshing = false,
        )
}

private val DEFAULT_ACCOUNT = UserState.Account(
    userId = "activeUserId",
    name = "Active User",
    email = "active@bitwarden.com",
    environment = Environment.Us,
    avatarColorHex = "#aa00aa",
    isPremium = true,
    isLoggedIn = true,
    isVaultUnlocked = true,
    needsPasswordReset = false,
    isBiometricsEnabled = false,
    organizations = emptyList(),
    needsMasterPassword = false,
    trustedDevice = null,
    hasMasterPassword = true,
    isUsingKeyConnector = false,
    onboardingStatus = OnboardingStatus.COMPLETE,
)

private val DEFAULT_USER_STATE = UserState(
    activeUserId = "activeUserId",
    accounts = listOf(DEFAULT_ACCOUNT),
)<|MERGE_RESOLUTION|>--- conflicted
+++ resolved
@@ -5,7 +5,6 @@
 import androidx.credentials.provider.CallingAppInfo
 import androidx.lifecycle.SavedStateHandle
 import app.cash.turbine.test
-import com.bitwarden.vault.CipherRepromptType
 import com.bitwarden.vault.CipherView
 import com.x8bit.bitwarden.R
 import com.x8bit.bitwarden.data.auth.datasource.disk.model.OnboardingStatus
@@ -18,12 +17,10 @@
 import com.x8bit.bitwarden.data.autofill.accessibility.manager.AccessibilitySelectionManager
 import com.x8bit.bitwarden.data.autofill.accessibility.manager.AccessibilitySelectionManagerImpl
 import com.x8bit.bitwarden.data.autofill.fido2.manager.Fido2CredentialManager
-import com.x8bit.bitwarden.data.autofill.fido2.model.Fido2CredentialAssertionResult
 import com.x8bit.bitwarden.data.autofill.fido2.model.Fido2CredentialRequest
 import com.x8bit.bitwarden.data.autofill.fido2.model.Fido2RegisterCredentialResult
 import com.x8bit.bitwarden.data.autofill.fido2.model.Fido2ValidateOriginResult
 import com.x8bit.bitwarden.data.autofill.fido2.model.UserVerificationRequirement
-import com.x8bit.bitwarden.data.autofill.fido2.model.createMockFido2CredentialAssertionRequest
 import com.x8bit.bitwarden.data.autofill.fido2.model.createMockFido2CredentialRequest
 import com.x8bit.bitwarden.data.autofill.manager.AutofillSelectionManager
 import com.x8bit.bitwarden.data.autofill.manager.AutofillSelectionManagerImpl
@@ -62,7 +59,6 @@
 import com.x8bit.bitwarden.ui.platform.components.model.AccountSummary
 import com.x8bit.bitwarden.ui.platform.components.model.IconData
 import com.x8bit.bitwarden.ui.platform.feature.search.model.SearchType
-import com.x8bit.bitwarden.ui.vault.feature.addedit.util.createMockPasskeyAssertionOptions
 import com.x8bit.bitwarden.ui.vault.feature.addedit.util.createMockPasskeyAttestationOptions
 import com.x8bit.bitwarden.ui.vault.feature.itemlisting.model.ListingItemOverflowAction
 import com.x8bit.bitwarden.ui.vault.feature.itemlisting.util.createMockDisplayItemForCipher
@@ -1425,87 +1421,6 @@
                     cipherViewList = listOf(cipherView1, cipherView2),
                 )
                 fido2CredentialManager.validateOrigin(any(), any())
-<<<<<<< HEAD
-=======
-            }
-        }
-
-    @Suppress("MaxLineLength")
-    @Test
-    fun `vaultDataStateFlow Loaded with Fido2GetCredentials special circumstance should update ViewState to Content with filtered data`() =
-        runTest {
-            setupMockUri()
-
-            val cipherView1 = createMockCipherView(
-                number = 1,
-                fido2Credentials = createMockSdkFido2CredentialList(number = 1),
-            )
-            val cipherView2 = createMockCipherView(
-                number = 2,
-                fido2Credentials = createMockSdkFido2CredentialList(number = 1),
-            )
-
-            every {
-                fido2CredentialManager.getPasskeyAssertionOptionsOrNull(any())
-            } returns createMockPasskeyAssertionOptions(
-                number = 1,
-            )
-            coEvery {
-                vaultRepository.getDecryptedFido2CredentialAutofillViews(
-                    cipherViewList = listOf(cipherView1, cipherView2),
-                )
-            } returns DecryptFido2CredentialAutofillViewResult.Success(emptyList())
-
-            mockFilteredCiphers = listOf(cipherView1)
-
-            val fido2GetCredentialRequest = Fido2GetCredentialsRequest(
-                requestJson = "{}",
-                packageName = "com.x8bit.bitwarden",
-                signingInfo = SigningInfo(),
-                origin = "mockOrigin",
-                candidateQueryData = mockk(),
-                clientDataHash = byteArrayOf(0),
-                id = "mockId",
-            )
-
-            specialCircumstanceManager.specialCircumstance =
-                SpecialCircumstance.Fido2GetCredentials(
-                    fido2GetCredentialsRequest = fido2GetCredentialRequest,
-                )
-            val dataState = DataState.Loaded(
-                data = VaultData(
-                    cipherViewList = listOf(cipherView1, cipherView2),
-                    folderViewList = listOf(createMockFolderView(number = 1)),
-                    collectionViewList = listOf(createMockCollectionView(number = 1)),
-                    sendViewList = listOf(createMockSendView(number = 1)),
-                ),
-            )
-
-            val viewModel = createVaultItemListingViewModel()
-
-            mutableVaultDataStateFlow.value = dataState
-
-            assertEquals(
-                createVaultItemListingState(
-                    viewState = VaultItemListingState.ViewState.Content(
-                        displayCollectionList = emptyList(),
-                        displayItemList = listOf(
-                            createMockDisplayItemForCipher(number = 1)
-                                .copy(
-                                    secondSubtitleTestTag = "PasskeySite",
-                                ),
-                        ),
-                        displayFolderList = emptyList(),
-                    ),
-                )
-                    .copy(fido2GetCredentialsRequest = fido2GetCredentialRequest),
-                viewModel.stateFlow.value,
-            )
-            coVerify {
-                vaultRepository.getDecryptedFido2CredentialAutofillViews(
-                    cipherViewList = listOf(cipherView1, cipherView2),
-                )
->>>>>>> 84f92f1b
             }
         }
 
@@ -2294,607 +2209,6 @@
 
     @Suppress("MaxLineLength")
     @Test
-    fun `Fido2AssertionRequest should display loading dialog then request user verification when user is not verified and verification is REQUIRED`() =
-        runTest {
-            val mockAssertionRequest = createMockFido2CredentialAssertionRequest(number = 1)
-                .copy(cipherId = "mockId-1")
-            val mockFido2CredentialList = createMockSdkFido2CredentialList(number = 1)
-            val mockCipherView = createMockCipherView(
-                number = 1,
-                fido2Credentials = mockFido2CredentialList,
-            )
-            specialCircumstanceManager.specialCircumstance = SpecialCircumstance.Fido2Assertion(
-                mockAssertionRequest,
-            )
-            every {
-                fido2CredentialManager.getPasskeyAssertionOptionsOrNull(
-                    mockAssertionRequest.requestJson,
-                )
-            } returns createMockPasskeyAssertionOptions(
-                number = 1,
-                userVerificationRequirement = UserVerificationRequirement.REQUIRED,
-            )
-            every {
-                vaultRepository
-                    .ciphersStateFlow
-                    .value
-                    .data
-            } returns listOf(
-                createMockCipherView(
-                    number = 1,
-                    fido2Credentials = mockFido2CredentialList,
-                ),
-            )
-
-            val viewModel = createVaultItemListingViewModel()
-            viewModel.eventFlow.test {
-                assertEquals(
-                    VaultItemListingState.DialogState.Loading(R.string.loading.asText()),
-                    viewModel.stateFlow.value.dialogState,
-                )
-                verify { fido2CredentialManager.isUserVerified }
-                assertEquals(
-                    VaultItemListingEvent.Fido2UserVerification(
-                        isRequired = true,
-                        selectedCipherView = mockCipherView,
-                    ),
-                    awaitItem(),
-                )
-            }
-        }
-
-    @Suppress("MaxLineLength")
-    @Test
-    fun `Fido2AssertionRequest should display loading dialog then request user verification when user is not verified and verification is PREFERED`() =
-        runTest {
-            val mockAssertionRequest = createMockFido2CredentialAssertionRequest(number = 1)
-                .copy(cipherId = "mockId-1")
-            val mockFido2CredentialList = createMockSdkFido2CredentialList(number = 1)
-            val mockCipherView = createMockCipherView(
-                number = 1,
-                fido2Credentials = mockFido2CredentialList,
-            )
-            specialCircumstanceManager.specialCircumstance = SpecialCircumstance.Fido2Assertion(
-                mockAssertionRequest,
-            )
-            every {
-                fido2CredentialManager.getPasskeyAssertionOptionsOrNull(
-                    mockAssertionRequest.requestJson,
-                )
-            } returns createMockPasskeyAssertionOptions(
-                number = 1,
-                userVerificationRequirement = UserVerificationRequirement.PREFERRED,
-            )
-            every {
-                vaultRepository
-                    .ciphersStateFlow
-                    .value
-                    .data
-            } returns listOf(
-                createMockCipherView(
-                    number = 1,
-                    fido2Credentials = mockFido2CredentialList,
-                ),
-            )
-
-            val viewModel = createVaultItemListingViewModel()
-            viewModel.eventFlow.test {
-                assertEquals(
-                    VaultItemListingState.DialogState.Loading(R.string.loading.asText()),
-                    viewModel.stateFlow.value.dialogState,
-                )
-                verify { fido2CredentialManager.isUserVerified }
-                assertEquals(
-                    VaultItemListingEvent.Fido2UserVerification(
-                        isRequired = false,
-                        selectedCipherView = mockCipherView,
-                    ),
-                    awaitItem(),
-                )
-            }
-        }
-
-    @Suppress("MaxLineLength")
-    @Test
-    fun `Fido2AssertionRequest should skip user verification when user is not verified and verification is DISCOURAGED`() =
-        runTest {
-            val mockAssertionRequest = createMockFido2CredentialAssertionRequest(number = 1)
-                .copy(cipherId = "mockId-1")
-            val mockFido2CredentialList = createMockSdkFido2CredentialList(number = 1)
-            val mockCipherView = createMockCipherView(
-                number = 1,
-                fido2Credentials = mockFido2CredentialList,
-            )
-            specialCircumstanceManager.specialCircumstance = SpecialCircumstance.Fido2Assertion(
-                mockAssertionRequest,
-            )
-            every { authRepository.activeUserId } returns "activeUserId"
-            every {
-                fido2CredentialManager.getPasskeyAssertionOptionsOrNull(
-                    mockAssertionRequest.requestJson,
-                )
-            } returns createMockPasskeyAssertionOptions(
-                number = 1,
-                userVerificationRequirement = UserVerificationRequirement.DISCOURAGED,
-            )
-            every {
-                vaultRepository
-                    .ciphersStateFlow
-                    .value
-                    .data
-            } returns listOf(
-                createMockCipherView(
-                    number = 1,
-                    fido2Credentials = mockFido2CredentialList,
-                ),
-            )
-            coEvery {
-                fido2CredentialManager.authenticateFido2Credential(
-                    userId = "activeUserId",
-                    request = mockAssertionRequest,
-                    selectedCipherView = mockCipherView,
-                )
-            } returns Fido2CredentialAssertionResult.Success(responseJson = "responseJson")
-
-            createVaultItemListingViewModel()
-
-            coVerify {
-                fido2CredentialManager.isUserVerified
-                fido2CredentialManager.authenticateFido2Credential(
-                    userId = "activeUserId",
-                    request = mockAssertionRequest,
-                    selectedCipherView = mockCipherView,
-                )
-            }
-        }
-
-    @Suppress("MaxLineLength")
-    @Test
-    fun `Fido2AssertionRequest should show error dialog when assertion options are null`() =
-        runTest {
-            val mockAssertionRequest = createMockFido2CredentialAssertionRequest(number = 1)
-                .copy(cipherId = "mockId-1")
-            val mockFido2CredentialList = createMockSdkFido2CredentialList(number = 1)
-            specialCircumstanceManager.specialCircumstance = SpecialCircumstance.Fido2Assertion(
-                mockAssertionRequest,
-            )
-            every {
-                vaultRepository
-                    .ciphersStateFlow
-                    .value
-                    .data
-            } returns listOf(
-                createMockCipherView(
-                    number = 1,
-                    fido2Credentials = mockFido2CredentialList,
-                ),
-            )
-            every {
-                fido2CredentialManager.getPasskeyAssertionOptionsOrNull(
-                    mockAssertionRequest.requestJson,
-                )
-            } returns null
-
-            val viewModel = createVaultItemListingViewModel()
-            assertEquals(
-                VaultItemListingState.DialogState.Fido2OperationFail(
-                    title = R.string.an_error_has_occurred.asText(),
-                    message = R.string.passkey_operation_failed_because_user_could_not_be_verified
-                        .asText(),
-                ),
-                viewModel.stateFlow.value.dialogState,
-            )
-            verify(exactly = 0) { fido2CredentialManager.isUserVerified }
-        }
-
-    @Test
-    fun `Fido2AssertionRequest should show error dialog when relyingPartyId is null`() = runTest {
-        val mockAssertionRequest = createMockFido2CredentialAssertionRequest(number = 1)
-            .copy(cipherId = "mockId-1")
-        val mockFido2CredentialList = createMockSdkFido2CredentialList(number = 1)
-        specialCircumstanceManager.specialCircumstance = SpecialCircumstance.Fido2Assertion(
-            mockAssertionRequest,
-        )
-        every {
-            vaultRepository
-                .ciphersStateFlow
-                .value
-                .data
-        } returns listOf(
-            createMockCipherView(
-                number = 1,
-                fido2Credentials = mockFido2CredentialList,
-            ),
-        )
-        every {
-            fido2CredentialManager.getPasskeyAssertionOptionsOrNull(
-                mockAssertionRequest.requestJson,
-            )
-        } returns createMockPasskeyAssertionOptions(
-            number = 1,
-            userVerificationRequirement = UserVerificationRequirement.DISCOURAGED,
-            relyingPartyId = null,
-        )
-
-        val viewModel = createVaultItemListingViewModel()
-        assertEquals(
-            VaultItemListingState.DialogState.Fido2OperationFail(
-                title = R.string.an_error_has_occurred.asText(),
-                message = R.string.passkey_operation_failed_because_user_could_not_be_verified
-                    .asText(),
-            ),
-            viewModel.stateFlow.value.dialogState,
-        )
-        verify(exactly = 0) { fido2CredentialManager.isUserVerified }
-    }
-
-    @Test
-    fun `Fido2AssertionRequest should show error dialog when validateOrigin is not Success`() =
-        runTest {
-            val mockAssertionRequest = createMockFido2CredentialAssertionRequest(number = 1)
-                .copy(cipherId = "mockId-1")
-            val mockAssertionOptions = createMockPasskeyAssertionOptions(
-                number = 1,
-                userVerificationRequirement = UserVerificationRequirement.DISCOURAGED,
-            )
-            val mockFido2CredentialList = createMockSdkFido2CredentialList(number = 1)
-            specialCircumstanceManager.specialCircumstance = SpecialCircumstance.Fido2Assertion(
-                mockAssertionRequest,
-            )
-            every {
-                vaultRepository
-                    .ciphersStateFlow
-                    .value
-                    .data
-            } returns listOf(
-                createMockCipherView(
-                    number = 1,
-                    fido2Credentials = mockFido2CredentialList,
-                ),
-            )
-            every {
-                fido2CredentialManager.getPasskeyAssertionOptionsOrNull(
-                    requestJson = mockAssertionRequest.requestJson,
-                )
-            } returns mockAssertionOptions
-            coEvery {
-                fido2CredentialManager.validateOrigin(any(), any())
-            } returns Fido2ValidateOriginResult.Error.Unknown
-
-            val viewModel = createVaultItemListingViewModel()
-
-            viewModel.stateFlow.test {
-                assertEquals(
-                    VaultItemListingState.DialogState.Fido2OperationFail(
-                        title = R.string.an_error_has_occurred.asText(),
-                        message = R.string.generic_error_message.asText(),
-                    ),
-                    awaitItem().dialogState,
-                )
-            }
-        }
-
-    @Suppress("MaxLineLength")
-    @Test
-    fun `Fido2AssertionRequest should observe vault data when request does not contain a cipherId`() =
-        runTest {
-            val mockAssertionRequest = createMockFido2CredentialAssertionRequest(number = 1)
-                .copy(cipherId = null)
-            val mockFido2CredentialList = createMockSdkFido2CredentialList(number = 1)
-            specialCircumstanceManager.specialCircumstance = SpecialCircumstance.Fido2Assertion(
-                mockAssertionRequest,
-            )
-            every {
-                vaultRepository
-                    .ciphersStateFlow
-                    .value
-                    .data
-            } returns listOf(
-                createMockCipherView(
-                    number = 1,
-                    fido2Credentials = mockFido2CredentialList,
-                ),
-            )
-
-            createVaultItemListingViewModel()
-
-            verify { vaultRepository.vaultDataStateFlow }
-            verify(exactly = 0) {
-                fido2CredentialManager.getPasskeyAssertionOptionsOrNull(
-                    requestJson = mockAssertionRequest.requestJson,
-                )
-            }
-        }
-
-    @Test
-    fun `Fido2AssertionRequest should show error dialog when cipher state flow data is null`() =
-        runTest {
-            val mockAssertionRequest = createMockFido2CredentialAssertionRequest(number = 1)
-            specialCircumstanceManager.specialCircumstance = SpecialCircumstance.Fido2Assertion(
-                mockAssertionRequest,
-            )
-            every {
-                vaultRepository
-                    .ciphersStateFlow
-                    .value
-                    .data
-            } returns null
-
-            val viewModel = createVaultItemListingViewModel()
-            assertEquals(
-                VaultItemListingState.DialogState.Fido2OperationFail(
-                    title = R.string.an_error_has_occurred.asText(),
-                    message = R.string.passkey_operation_failed_because_user_could_not_be_verified
-                        .asText(),
-                ),
-                viewModel.stateFlow.value.dialogState,
-            )
-        }
-
-    @Suppress("MaxLineLength")
-    @Test
-    fun `Fido2AssertionRequest should show error dialog when cipher state flow data has no matching cipher`() =
-        runTest {
-            val mockAssertionRequest = createMockFido2CredentialAssertionRequest(number = 1)
-            val mockFido2CredentialList = createMockSdkFido2CredentialList(number = 1)
-            specialCircumstanceManager.specialCircumstance = SpecialCircumstance.Fido2Assertion(
-                mockAssertionRequest,
-            )
-            every {
-                vaultRepository
-                    .ciphersStateFlow
-                    .value
-                    .data
-            } returns listOf(
-                createMockCipherView(
-                    number = 1,
-                    fido2Credentials = mockFido2CredentialList,
-                ),
-            )
-
-            val viewModel = createVaultItemListingViewModel()
-            assertEquals(
-                VaultItemListingState.DialogState.Fido2OperationFail(
-                    title = R.string.an_error_has_occurred.asText(),
-                    message = R.string.passkey_operation_failed_because_user_could_not_be_verified
-                        .asText(),
-                ),
-                viewModel.stateFlow.value.dialogState,
-            )
-        }
-
-    @Test
-    fun `Fido2AssertionRequest should skip user verification when user is verified`() = runTest {
-        val mockAssertionRequest = createMockFido2CredentialAssertionRequest(number = 1)
-            .copy(cipherId = "mockId-1")
-        val mockFido2CredentialList = createMockSdkFido2CredentialList(number = 1)
-        val mockCipherView = createMockCipherView(
-            number = 1,
-            fido2Credentials = mockFido2CredentialList,
-        )
-        specialCircumstanceManager.specialCircumstance = SpecialCircumstance.Fido2Assertion(
-            mockAssertionRequest,
-        )
-        every { fido2CredentialManager.isUserVerified } returns true
-        every {
-            fido2CredentialManager.getPasskeyAssertionOptionsOrNull(
-                mockAssertionRequest.requestJson,
-            )
-        } returns createMockPasskeyAssertionOptions(
-            number = 1,
-            userVerificationRequirement = UserVerificationRequirement.PREFERRED,
-        )
-        coEvery {
-            fido2CredentialManager.authenticateFido2Credential(
-                userId = "activeUserId",
-                request = mockAssertionRequest,
-                selectedCipherView = mockCipherView,
-            )
-        } returns Fido2CredentialAssertionResult.Success(responseJson = "responseJson")
-
-        every {
-            vaultRepository
-                .ciphersStateFlow
-                .value
-                .data
-        } returns listOf(
-            createMockCipherView(
-                number = 1,
-                fido2Credentials = mockFido2CredentialList,
-            ),
-        )
-        every {
-            fido2CredentialManager.getPasskeyAssertionOptionsOrNull(
-                mockAssertionRequest.requestJson,
-            )
-        } returns createMockPasskeyAssertionOptions(number = 1)
-        every { authRepository.activeUserId } returns "activeUserId"
-
-        createVaultItemListingViewModel()
-
-        coVerify {
-            fido2CredentialManager.isUserVerified
-            fido2CredentialManager.authenticateFido2Credential(
-                userId = any(),
-                request = any(),
-                selectedCipherView = any(),
-            )
-        }
-    }
-
-    @Test
-    fun `Fido2AssertionRequest should show error dialog when active user id is null`() = runTest {
-        val mockAssertionRequest = createMockFido2CredentialAssertionRequest(number = 1)
-            .copy(cipherId = "mockId-1")
-        val mockFido2CredentialList = createMockSdkFido2CredentialList(number = 1)
-        specialCircumstanceManager.specialCircumstance = SpecialCircumstance.Fido2Assertion(
-            mockAssertionRequest,
-        )
-        every { fido2CredentialManager.isUserVerified } returns true
-        every {
-            fido2CredentialManager.getPasskeyAssertionOptionsOrNull(
-                mockAssertionRequest.requestJson,
-            )
-        } returns createMockPasskeyAssertionOptions(
-            number = 1,
-            userVerificationRequirement = UserVerificationRequirement.PREFERRED,
-        )
-        every {
-            vaultRepository
-                .ciphersStateFlow
-                .value
-                .data
-        } returns listOf(
-            createMockCipherView(
-                number = 1,
-                fido2Credentials = mockFido2CredentialList,
-            ),
-        )
-        every {
-            fido2CredentialManager.getPasskeyAssertionOptionsOrNull(
-                mockAssertionRequest.requestJson,
-            )
-        } returns createMockPasskeyAssertionOptions(number = 1)
-        every { authRepository.activeUserId } returns null
-
-        val viewModel = createVaultItemListingViewModel()
-
-        coVerify(exactly = 0) {
-            fido2CredentialManager.authenticateFido2Credential(
-                userId = any(),
-                request = any(),
-                selectedCipherView = any(),
-            )
-        }
-
-        assertEquals(
-            VaultItemListingState.DialogState.Fido2OperationFail(
-                title = R.string.an_error_has_occurred.asText(),
-                message = R.string.passkey_operation_failed_because_user_could_not_be_verified
-                    .asText(),
-            ),
-            viewModel.stateFlow.value.dialogState,
-        )
-    }
-
-    @Suppress("MaxLineLength")
-    @Test
-    fun `Fido2AssertionRequest should prompt for master password when passkey is protected and user has master password`() {
-        val mockAssertionRequest = createMockFido2CredentialAssertionRequest(number = 1)
-            .copy(cipherId = "mockId-1")
-        val mockFido2CredentialList = createMockSdkFido2CredentialList(number = 1)
-        specialCircumstanceManager.specialCircumstance = SpecialCircumstance.Fido2Assertion(
-            mockAssertionRequest,
-        )
-        every { fido2CredentialManager.isUserVerified } returns true
-        every {
-            fido2CredentialManager.getPasskeyAssertionOptionsOrNull(
-                mockAssertionRequest.requestJson,
-            )
-        } returns createMockPasskeyAssertionOptions(
-            number = 1,
-            userVerificationRequirement = UserVerificationRequirement.PREFERRED,
-        )
-        every {
-            vaultRepository
-                .ciphersStateFlow
-                .value
-                .data
-        } returns listOf(
-            createMockCipherView(
-                number = 1,
-                fido2Credentials = mockFido2CredentialList,
-                repromptType = CipherRepromptType.PASSWORD,
-            ),
-        )
-        every {
-            fido2CredentialManager.getPasskeyAssertionOptionsOrNull(
-                mockAssertionRequest.requestJson,
-            )
-        } returns createMockPasskeyAssertionOptions(number = 1)
-        every { authRepository.activeUserId } returns null
-
-        val viewModel = createVaultItemListingViewModel()
-
-        assertEquals(
-            VaultItemListingState.DialogState.Fido2MasterPasswordPrompt(
-                selectedCipherId = mockAssertionRequest.cipherId!!,
-            ),
-            viewModel.stateFlow.value.dialogState,
-        )
-    }
-
-    @Suppress("MaxLineLength")
-    @Test
-    fun `Fido2AssertionRequest should not re-prompt master password when user does not have a master password`() =
-        runTest {
-            val mockAssertionRequest = createMockFido2CredentialAssertionRequest(number = 1)
-                .copy(cipherId = "mockId-1")
-            val mockFido2CredentialList = createMockSdkFido2CredentialList(number = 1)
-            val mockCipherView = createMockCipherView(
-                number = 1,
-                fido2Credentials = mockFido2CredentialList,
-                repromptType = CipherRepromptType.PASSWORD,
-            )
-            mutableUserStateFlow.value = DEFAULT_USER_STATE.copy(
-                accounts = listOf(
-                    DEFAULT_ACCOUNT.copy(
-                        vaultUnlockType = VaultUnlockType.MASTER_PASSWORD,
-                        trustedDevice = UserState.TrustedDevice(
-                            isDeviceTrusted = true,
-                            hasAdminApproval = true,
-                            hasLoginApprovingDevice = true,
-                            hasResetPasswordPermission = true,
-                        ),
-                        hasMasterPassword = false,
-                    ),
-                ),
-            )
-
-            specialCircumstanceManager.specialCircumstance = SpecialCircumstance.Fido2Assertion(
-                mockAssertionRequest,
-            )
-            every { fido2CredentialManager.isUserVerified } returns true
-            every {
-                fido2CredentialManager.getPasskeyAssertionOptionsOrNull(
-                    mockAssertionRequest.requestJson,
-                )
-            } returns createMockPasskeyAssertionOptions(
-                number = 1,
-                userVerificationRequirement = UserVerificationRequirement.PREFERRED,
-            )
-            every {
-                vaultRepository
-                    .ciphersStateFlow
-                    .value
-                    .data
-            } returns listOf(mockCipherView)
-            every {
-                fido2CredentialManager.getPasskeyAssertionOptionsOrNull(
-                    mockAssertionRequest.requestJson,
-                )
-            } returns createMockPasskeyAssertionOptions(number = 1)
-            coEvery {
-                fido2CredentialManager.authenticateFido2Credential(
-                    DEFAULT_USER_STATE.activeUserId,
-                    mockAssertionRequest,
-                    mockCipherView,
-                )
-            } returns Fido2CredentialAssertionResult.Success("responseJson")
-
-            createVaultItemListingViewModel()
-
-            coVerify {
-                fido2CredentialManager.authenticateFido2Credential(
-                    userId = any(),
-                    request = any(),
-                    selectedCipherView = any(),
-                )
-            }
-        }
-
-    @Suppress("MaxLineLength")
-    @Test
     fun `UserVerificationLockout should display Fido2ErrorDialog and set isUserVerified to false`() {
         val viewModel = createVaultItemListingViewModel()
         viewModel.trySendAction(VaultItemListingsAction.UserVerificationLockOut)
@@ -3067,63 +2381,6 @@
                 fido2CredentialManager.registerFido2Credential(
                     userId = DEFAULT_ACCOUNT.userId,
                     fido2CredentialRequest = mockRequest,
-                    selectedCipherView = any(),
-                )
-            }
-        }
-
-    @Suppress("MaxLineLength")
-    @Test
-    fun `UserVerificationSuccess should set isUserVerified to true, and authenticate FIDO 2 credential when verification result is received`() =
-        runTest {
-            val mockAssertionRequest = createMockFido2CredentialAssertionRequest(number = 1)
-                .copy(cipherId = "mockId-1")
-            val mockFido2CredentialList = createMockSdkFido2CredentialList(number = 1)
-            specialCircumstanceManager.specialCircumstance = SpecialCircumstance.Fido2Assertion(
-                fido2AssertionRequest = mockAssertionRequest,
-            )
-
-            every {
-                vaultRepository
-                    .ciphersStateFlow
-                    .value
-                    .data
-            } returns listOf(
-                createMockCipherView(
-                    number = 1,
-                    fido2Credentials = mockFido2CredentialList,
-                ),
-            )
-            every {
-                fido2CredentialManager.getPasskeyAssertionOptionsOrNull(
-                    mockAssertionRequest.requestJson,
-                )
-            } returns createMockPasskeyAssertionOptions(
-                number = 1,
-                userVerificationRequirement = UserVerificationRequirement.PREFERRED,
-            )
-            coEvery {
-                fido2CredentialManager.authenticateFido2Credential(
-                    any(),
-                    any(),
-                    any(),
-                )
-            } returns Fido2CredentialAssertionResult.Success(
-                responseJson = "mockResponse",
-            )
-
-            val viewModel = createVaultItemListingViewModel()
-            viewModel.trySendAction(
-                VaultItemListingsAction.UserVerificationSuccess(
-                    selectedCipherView = createMockCipherView(number = 1),
-                ),
-            )
-
-            coVerify {
-                fido2CredentialManager.isUserVerified = true
-                fido2CredentialManager.authenticateFido2Credential(
-                    userId = DEFAULT_ACCOUNT.userId,
-                    request = mockAssertionRequest,
                     selectedCipherView = any(),
                 )
             }
